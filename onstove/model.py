--- conflicted
+++ resolved
@@ -3372,7 +3372,6 @@
             .. code-block:: python
                :caption: Example of cmap dictionary
 
-<<<<<<< HEAD
                >>> cmap = {'Health costs avoided': '#542788',
                ...         'Investment costs': '#b35806',
                ...         'Fuel costs': '#f1a340',
@@ -3380,21 +3379,12 @@
                ...         'Om costs': '#fee0b6',
                ...         'Opportunity cost gained': '#d8daeb'}
 
-=======
-               {'Health costs avoided': '#542788',
-               'Investment costs': '#b35806',
-               'Fuel costs': '#f1a340',
-               'Emissions costs saved': '#998ec3',
-               'Om costs': '#fee0b6',
-               'Opportunity cost gained': '#d8daeb'}
-
         font_args: dictionary, optional
             A dictionary with font arguments. Default to ``font_args=dict(size=10, color='black')``.
         legend_args: dictionary, optional
             A dictionary with legend arguments. Default to ``legend_args=dict(legend_direction='vertical', ncol=1)``,
             but you can give options as ``legend_args=dict(legend_position=(0.5, -0.6), legend_direction='horizontal',
             ncol=2)``.
->>>>>>> a0589eb4
         height: float, default 1.5
             The heihg of the figure in inches.
         width: float, default 2.5
