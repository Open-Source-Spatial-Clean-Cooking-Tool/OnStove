"""This module contains the model classes of OnStove."""

import os
from typing import Optional, Union, Callable
from warnings import warn

import dill
import matplotlib
import pandas as pd
import numpy as np
import geopandas as gpd
import rasterio
import matplotlib.pyplot as plt
import psycopg2
import scipy.spatial
from copy import copy
from csv import DictReader
from time import time
from matplotlib import cm
from matplotlib.colors import to_rgb
from matplotlib.offsetbox import (TextArea, AnnotationBbox, VPacker, HPacker)
from rasterio import features
from rasterio.fill import fillnodata
from rasterio.warp import transform_bounds
from plotnine import (
    ggplot,
    element_text,
    aes,
    geom_col,
    geom_text,
    element_rect,
    ylim,
    scale_x_discrete,
    scale_fill_manual,
    scale_color_manual,
    coord_flip,
    theme_minimal,
    theme_classic,
    theme,
    labs,
    after_stat,
    facet_wrap,
    geom_histogram,
<<<<<<< HEAD
    geom_boxplot,
    facet_grid
=======
    geom_density,
    facet_grid, element_blank,
    guide_legend, guides
>>>>>>> cb7317dc
)

from onstove.layer import VectorLayer, RasterLayer
from onstove.technology import Technology, LPG, Biomass, Electricity, Biogas, Charcoal, MiniGrids
from onstove.raster import sample_raster
from onstove._utils import Processes


def timeit(func):
    # This function shows the execution time of
    # the function object passed
    def wrap_func(*args, **kwargs):
        t1 = time()
        result = func(*args, **kwargs)
        t2 = time()
        print(f'Function {func.__name__!r} executed in {(t2 - t1):.4f}s')
        return result

    return wrap_func


class DataProcessor:
    """Class containing the methods to process the GIS datasets required for the :class:`MCA` and the :class:`OnStove`
    models.

    Parameters
    ----------
    project_crs: pyproj.CRS or int, optional
        The coordinate system of the project. The value can be anything accepted by
        :doc:`geopandas:docs/reference/api/geopandas.GeoDataFrame.to_crs`, such as an authority string (eg “EPSG:4326”),
        a WKT string or an EPSG int. If defined all datasets added to the ``DataProcessor`` will be reprojected to
        this crs when calling the :meth:`reproject_layers` method. If not defined then the ``crs`` of the
        :attr:`base_layer` will be used.
    cell_size: tuple of float (width, height), optional
        The desired cell size of the raster layers. It should be defined in the units of the used ``crs``. If defined,
        it will be used to rescale all datasets when calling the :meth:`align` method. If not defined, the
        ``cell_size`` of the :attr:`base_layer` will be used.
    output_directory: str, default 'output'
        A folder path where to save the output datasets.

    Attributes
    ----------
    layers: dict[str, dict[str, 'RasterLayer']]
        All layers added to the ``DataProcessor`` using the :meth:`add_layer` method.
    mask_layer: VectorLayer
        Layer used to mask all datasets when calling the :meth:`mask_layers` method. It is set with the
        :meth:`add_mask_layer` method.
    conn: psycopg2.connect
        Connection to a PostgreSQL database, set with the :meth:`set_postgres` method.
    base_layer:
        RasterLayer to use as template for all raster based data processes. For example, the :meth:`align_layers` uses
        the grid cell of this raster to align all other rasters.
    """

    def __init__(self, project_crs: Optional[Union['pyproj.CRS', int]] = None,
                 cell_size: tuple[float] = None, output_directory: str = 'output'):
        """
        Initializes the class and sets an empty layers dictionaries.
        """
        self.layers = {}
        self.project_crs = project_crs
        self.cell_size = cell_size
        self.output_directory = output_directory
        self.mask_layer = None
        self.conn = None
        self.base_layer = None

    def __setitem__(self, idx, value):
        self.__dict__[idx] = value

    def __getitem__(self, idx):
        return self.__dict__[idx]

    def _get_layers(self, layers: dict[str, list[str]]) -> dict[str, dict[str, 'RasterLayer']]:
        """Gets the ``dict(category: dict(name: layer))`` dictionary from the :attr:`layers` attribute.

        Parameters
        ----------
        layers: dict
            Dictionary of ``category``-``list of layer names`` pairs to extract from the :attr:`layers` attribute.

        Returns
        -------
        dict[str, dict[str, 'RasterLayer']]
            Dictionary with the ``category``, ``name``, ``layer`` pairs.
        """
        if layers == 'all':
            _layers = self.layers
        elif isinstance(layers, dict):
            if isinstance(list(layers.values())[0], list):
                _layers = {}
                for category, names in layers.items():
                    _layers[category] = {}
                    for name in names:
                        _layers[category][name] = self.layers[category][name]
            else:
                _layers = layers
        return _layers

    def set_postgres(self, dbname: str, user: str, password: str):
        """
        Wrapper function to set a connection to a PostgreSQL database using the :doc:`psycopg2.connect<psycopg2:module>`
        class.

        It stores the connection into the :attr:`conn` attribute, which can be used to read layers directly from the
        database.

        .. warning::
           The PostgreSQL database connection is only functional for vector layers. Compatibility with raster layers
           will be available in future releases.

        Parameters
        ----------
        dbname: str
            name of the database.
        user: str
            User name of the postgres connection.
        password: str
            Password to authenticate the user.
        """
        self.conn = psycopg2.connect(dbname=dbname,
                                     user=user,
                                     password=password)

    def add_layer(self, category: str, name: str, path: str, layer_type: str, query: str = None,
                  postgres: bool = False, base_layer: bool = False, resample: str = 'nearest',
                  normalization: str = 'MinMax', inverse: bool = False, distance_method: Optional[str] = None,
                  distance_limit: Optional[Callable[[np.ndarray], np.ndarray]] = None,
                  window: Optional[bool] = False, rescale: bool = False):
        """
        Adds a new layer (type VectorLayer or RasterLayer) to the DataProcessor class

        Parameters
        ----------
        category: str
            Category of the layer. This parameter is useful to group the data into logical categories such as
            "Demographics", "Resources" and "Infrastructure" or "Demand", "Supply" and "Others". This categories are
            particularly relevant for the ``MCA`` analysis.
        name: str
            Name of the dataset.
        path: str
            Path to the layer.
        layer_type: str
            Layer type, `vector` or `raster`.
        query: str, optional
            A query string to filter the data. For more information refer to
            :doc:`pandas:reference/api/pandas.DataFrame.query`.

            .. note::
               Only applicable for the `vector` ``layer_type``.

        postgres: bool, default False
            Whether to use a PostgreSQL database connection to read the layer from. The connection needs be already
            created and stored in the :attr:`conn` attribute using the :meth:`set_postgres` method.
        base_layer: bool, default False
            Whether the layer should be used as a :attr:`base_layer` for the data processing.
        resample: str, default 'nearest'
            Sets the default method to use when resampling the dataset. Resampling occurs when changing the grid cell size
            of the raster, thus the values of the cells need to be readjusted to reflect the new cell size. Several
            sampling methods can be used, and which one to use is dependent on the nature of the data. For a list of the
            accepted methods refer to :doc:`rasterio.enums.Resampling<rasterio:api/rasterio.enums>`.

            .. seealso::
               :class:`RasterLayer`

        normalization: str, 'MinMax'
            Sets the default normalization method to use when calling the :meth:`RasterLayer.normalize`. This is relevant
            to calculate the
            :attr:`demand_index<onstove.MCA.demand_index>`,
            :attr:`supply_index<onstove.MCA.supply_index>`,
            :attr:`clean_cooking_index<onstove.MCA.clean_cooking_index>` and
            :attr:`assistance_need_index<onstove.MCA.assistance_need_index>` of the ``MCA`` model.

            .. note::
               If the ``layer_type`` is `vector`, this parameters will be passed to any raster dataset created from
               the vector layer, for example see :attr:`VectorLayer.distance_raster`.

        inverse: bool, default False
            Sets the default mode for the normalization algorithm (see :meth:`RasterLayer.normalize`).

            .. note::
               If the ``layer_type`` is `vector`, this parameters will be passed to any raster dataset created from
               the vector layer, for example see :attr:`VectorLayer.distance_raster`.

        distance_method: str, optional
            Sets the default distance algorithm to use when calling the :meth:`get_distance_raster` method for the
            layer, see :class:`VectorLayer` and :class:`RasterLayer`.
        distance_limit: Callable object (function or lambda function) with a numpy array as input, optional
            Defines a distance limit or range to consider when calculating the distance raster, see
            :class:`VectorLayer` and :class:`RasterLayer`.
        window: rasterio.windows.Window or gpd.GeoDataFrame
            A window or bounding box to read in the data if ``layer_type`` is `raster` or `vector` respectively.
            See the ``window`` parameter of :class:`RasterLayer` and the ``bbox`` parameter of :class:`VectorLayer`.
        rescale: bool, default False
            Sets the default value for the ``rescale`` attribute. See the ``rescale`` parameter of :class:`RasterLayer`.
        """
        if layer_type == 'vector':
            if postgres:
                layer = VectorLayer(category, name, path, conn=self.conn,
                                    normalization=normalization,
                                    distance_method=distance_method,
                                    distance_limit=distance_limit,
                                    inverse=inverse, query=query)
            else:
                if window:
                    window = self.mask_layer.data
                else:
                    window = None
                layer = VectorLayer(category, name, path,
                                    normalization=normalization,
                                    distance_method=distance_method,
                                    distance_limit=distance_limit,
                                    inverse=inverse, query=query, bbox=window)

        elif layer_type == 'raster':
            if window:
                with rasterio.open(path) as src:
                    src_crs = src.meta['crs']
                if src_crs != self.mask_layer.data.crs:
                    bounds = transform_bounds(self.mask_layer.data.crs, src_crs, *self.mask_layer.bounds)
                else:
                    bounds = self.mask_layer.bounds
                window = bounds
            else:
                window = None
            layer = RasterLayer(category, name, path,
                                normalization=normalization, inverse=inverse,
                                distance_method=distance_method, resample=resample,
                                window=window, rescale=rescale)

            if base_layer:
                if not self.cell_size:
                    self.cell_size = (layer.meta['transform'][0],
                                      abs(layer.meta['transform'][4]))
                if not self.project_crs:
                    self.project_crs = layer.meta['crs']

                cell_size_diff = abs(self.cell_size[0] - layer.meta['transform'][0]) / \
                                 layer.meta['transform'][0]

                if (layer.meta['crs'] != self.project_crs) or (cell_size_diff > 0.01):
                    output_path = os.path.join(self.output_directory, category, name)
                    layer.reproject(self.project_crs,
                                    output_path=output_path,
                                    cell_width=self.cell_size[0],
                                    cell_height=self.cell_size[1])

                self.base_layer = layer

        if category in self.layers.keys():
            self.layers[category][name] = layer
        else:
            self.layers[category] = {name: layer}

    def add_mask_layer(self, category: str, name: str, path: str,
                       query: str = None, postgres: bool = False, save_layer: bool = False):
        """
        Adds a vector layer to self.mask_layer, which will be used to mask all
        other layers into is boundaries

        Parameters
        ----------
        category: str
            Category name of the dataset.
        name: str
            name of the dataset.
        path: str
            The relative path to the datafile. This file can be of any type that is accepted by
            :doc:`geopandas:docs/reference/api/geopandas.read_file`.
        query: str, optional
            A query string to filter the data. For more information refer to
            :doc:`pandas:reference/api/pandas.DataFrame.query`.
        postgres: bool, default False
            Whether to use a PostgreSQL database connection to read the layer from. The connection needs be already
            created and stored in the :attr:`conn` attribute using the :meth:`set_postgres` method.
        """
        if postgres:
            self.mask_layer = VectorLayer(category, name, path, self.conn, query)
        else:
            self.mask_layer = VectorLayer(category, name, path, query=query)

        if self.mask_layer.data.crs != self.project_crs:
            output_path = os.path.join(self.output_directory, category, name)
            self.mask_layer.reproject(self.project_crs, output_path)
        if save_layer:
            self.mask_layer.save(os.path.join(self.output_directory, self.mask_layer.category, self.mask_layer.name))

    def _save_layers(self, save: bool, category: str, name: str):
        if save:
            output_path = os.path.join(self.output_directory,
                                       category, name)
            os.makedirs(output_path, exist_ok=True)
        else:
            output_path = None
        return output_path

    def mask_layers(self, datasets: dict[str, list[str]] = 'all', crop: bool = True, save_layers: bool = False):
        """
        Uses the a mask layer in ``self.mask_layer`` to mask all other layers to its boundaries.

        Parameters
        ----------
        datasets: dictionary of ``category``-``list of layer names`` pairs, default 'all'
            Specifies which dataset(s) to clip.

        See also
        ----------
        add_mask_layer
        """
        if not isinstance(self.mask_layer, VectorLayer):
            raise Exception('The `mask_layer` attribute is empty, please first ' + \
                            'add a mask layer using the `.add_mask_layer` method.')
        datasets = self._get_layers(datasets)
        for category, layers in datasets.items():
            for name, layer in layers.items():
                output_path = self._save_layers(save=save_layers, category=category, name=name)
                if name != self.base_layer.name:
                    all_touched = True
                else:
                    all_touched = False
                if isinstance(layer, RasterLayer):
                    layer.mask(self.mask_layer, output_path, all_touched=all_touched, crop=crop)
                elif isinstance(layer, VectorLayer):
                    layer.mask(self.mask_layer, output_path)

                if isinstance(layer.friction, RasterLayer):
                    layer.friction.mask(self.mask_layer, output_path, crop=crop)
                if isinstance(layer.distance_raster, RasterLayer):
                    layer.distance_raster.mask(self.mask_layer, output_path, crop=crop)

    def align_layers(self, datasets: dict[str, list[str]] = 'all', save_layers=False):
        """
        Ensures that the coordinate system and resolution of the raster is the same as the base layer

        Parameters
        ----------
        datasets: dictionary of ``category``-``list of layer names`` pairs, default 'all'
            Specifies which dataset(s) to align.

        See also
        ----------
        add_layer
        """

        datasets = self._get_layers(datasets)
        for category, layers in datasets.items():
            for name, layer in layers.items():
                output_path = self._save_layers(save=save_layers, category=category, name=name)
                if isinstance(layer, VectorLayer):
                    if isinstance(layer.friction, RasterLayer):
                        layer.friction.align(base_layer=self.base_layer, output_path=output_path)
                else:
                    if name != self.base_layer.name:
                        layer.align(base_layer=self.base_layer, output_path=output_path)
                    if isinstance(layer.friction, RasterLayer):
                        layer.friction.align(base_layer=self.base_layer, output_path=output_path)

    def reproject_layers(self, datasets: dict[str, list[str]] = 'all', save_layers=False):
        """
        Reprojects the layers specified by the user.

        Parameters
        ----------
        datasets: dictionary of ``category``-``list of layer names`` pairs, default 'all'
            Specifies which dataset(s) to reproject.

        See also
        --------
        RasterLayer.reproject
        VectorLayer.reproject
        """
        datasets = self._get_layers(datasets)
        for category, layers in datasets.items():
            for name, layer in layers.items():
                output_path = self._save_layers(save=save_layers, category=category, name=name)
                layer.reproject(self.project_crs, output_path)
                if isinstance(layer.friction, RasterLayer):
                    layer.friction.reproject(self.project_crs, output_path)

    def get_distance_rasters(self, datasets='all', save_layers=False):
        """
        Goes through all layer and call their `.distance_raster` method
        """
        datasets = self._get_layers(datasets)
        for category, layers in datasets.items():
            for name, layer in layers.items():
                output_path = self._save_layers(save=save_layers, category=category, name=name)
                if isinstance(layer, VectorLayer):
                    layer.get_distance_raster(raster=self.base_layer,
                                              output_path=output_path)
                if isinstance(layer, RasterLayer):
                    layer.get_distance_raster(output_path=output_path, mask_layer=self.mask_layer)


    def normalize_rasters(self, datasets='all', buffer=False, save_layers=False):
        """
        Goes through all layer and call their `.normalize` method
        """
        datasets = self._get_layers(datasets)
        for category, layers in datasets.items():
            for name, layer in layers.items():
                output_path = self._save_layers(save=save_layers, category=category, name=name)
                layer.mask(self.mask_layer, crop=False, all_touched=False)
                layer.normalize(output_path, buffer=buffer, inverse=layer.inverse)

    def save_datasets(self, datasets='all'):
        """
        Saves all layers that have not been previously saved
        """
        datasets = self._get_layers(datasets)
        datasets[self.mask_layer.category] = {self.mask_layer.name: self.mask_layer}
        datasets[self.base_layer.category] = {self.base_layer.name: self.base_layer}
        for category, layers in datasets.items():
            for name, layer in layers.items():
                output_path = os.path.join(self.output_directory,
                                           category, name)
                os.makedirs(output_path, exist_ok=True)
                layer.save(output_path)

    def to_pickle(self, name):
        """Saves the model as a pickle."""
        self.conn = None
        os.makedirs(self.output_directory, exist_ok=True)
        with open(os.path.join(self.output_directory, name), "wb") as f:
            dill.dump(self, f)

    @classmethod
    def read_model(cls, path):
        """Reads a model from a pickle"""
        with open(path, "rb") as f:
            model = dill.load(f)
        return model


class MCA(DataProcessor):
    """The ``MCA`` class is used to conduct a spatial Multicriteria Analysis in order to prioritize areas of action for
    clean cooking access.

    The MCA model is based in the methods of the Energy Access Explorer (EAE) and the Clean Cooking Explorer (CCE). It
    focuses on identifying potential areas where clean cooking can be quickly adopted, areas where markets for
    clean cooking technologies can be expanded or areas in need of financial assistance or lack of infrastructure.
    In brief, it identifies priority areas of action from the user perspective.

    .. note::
       The ``OnStove`` class inherits all functionalities from the :class:`DataProcessor` class.

    Parameters
    ----------
    **kwargs: dict of parameters
        Parameters from the :class:`DataProcessor` parent class.

    Attributes
    ----------
    demand_index
    supply_index
    clean_cooking_index
    assistance_need_index
    """

    def __init__(self, **kwargs):
        super().__init__(**kwargs)
        self.demand_index = None
        self.supply_index = None
        self.clean_cooking_index = None
        self.assistance_need_index = None

    @property
    def demand_index(self):
        """The Demand Index highlights the potential demand for clean cooking in different parts of the study area. It
        shows where demand is comparatively higher or lower.

        The demand index is generated by calling the :meth:`get_demand_index` method, which normalizes and weights all
        relevant demand datasets and combines them.

        See also
        --------
        get_demand_index
        supply_index
        get_supply_index
        clean_cooking_index
        get_clean_cooking_index
        assistance_need_index
        get_assistance_need_index
        """
        if self._demand_index is None:
            raise ValueError('No `demand_index` was found, please calculate a demand index by calling the '
                             '`get_demand_index()` method with the relevant list of `datasets`.')
        return self._demand_index

    @demand_index.setter
    def demand_index(self, raster):
        if isinstance(raster, RasterLayer):
            self._demand_index = raster
        elif raster is None:
            self._demand_index = None
        else:
            raise ValueError('The demand index needs to be of class `RasterLayer`, but {type(raster)} was provided.')

    @property
    def supply_index(self):
        """The Supply Index highlights the potential for clean cooking supply in different parts of the study area. It
        shows where supply is comparatively better or worst.

        This index is generated by calling the :meth:`get_supply_index` method, which normalizes and weights all
        relevant demand datasets and combines them. The supply index can show where the supply potential is better
        for different types of stoves, e.g. biogas, LPG or electricity and Improved Cook Stoves (ICS), or where supply
        is more easily accessible.

        See also
        --------
        get_supply_index
        demand_index
        get_demand_index
        clean_cooking_index
        get_clean_cooking_index
        assistance_need_index
        get_assistance_need_index
        """
        if self._supply_index is None:
            raise ValueError('No `supply_index` was found, please calculate a supply index by calling the '
                             '`get_supply_index()` method with the relevant list of `datasets`.')
        return self._supply_index

    @supply_index.setter
    def supply_index(self, raster):
        if isinstance(raster, RasterLayer):
            self._supply_index = raster
        elif raster is None:
            self._supply_index = None
        else:
            raise ValueError(f'The supply index needs to be of class `RasterLayer`, but {type(raster)} was provided.')

    @property
    def clean_cooking_index(self):
        """The Clean Cooking Index measures where demand and supply are simultaneously higher.

        This index is generated by calling the :meth:`get_clean_cooking_index` method, which produces an aggregated
        measure of the :attr:`demand_index` and the :attr:`supply_index`. Areas with high demand and high supply get
        a higher clean cooking index.

        See also
        --------
        get_clean_cooking_index
        demand_index
        get_demand_index
        supply_index
        get_supply_index
        assistance_need_index
        get_assistance_need_index
        """
        if self._clean_cooking_index is None:
            raise ValueError('No `clean_cooking_index` was found, please calculate a clean cooking index by calling '
                             'the `get_clean_cooking_index()` method with the relevant list of `datasets`.')
        return self._clean_cooking_index

    @clean_cooking_index.setter
    def clean_cooking_index(self, raster):
        if isinstance(raster, RasterLayer):
            self._clean_cooking_index = raster
        elif raster is None:
            self._clean_cooking_index = None
        else:
            raise ValueError('The clean cooking index needs to be of class `RasterLayer`, but {type(raster)} was '
                             'provided.')

    @property
    def assistance_need_index(self):
        """The Clean Cooking Index measures where demand and supply are simultaneously higher.

        This index is generated by calling the :meth:`get_clean_cooking_index` method, which produces an aggregated
        measure of the :attr:`demand_index` and the :attr:`supply_index`. Areas with high demand and high supply get
        a higher clean cooking index.

        See also
        --------
        get_clean_cooking_index
        demand_index
        get_demand_index
        supply_index
        get_supply_index
        assistance_need_index
        get_assistance_need_index
        """
        if self._assistance_need_index is None:
            raise ValueError('No `assistance_need_index` was found, please calculate an assistance need index by '
                             'calling the `get_assistance_need_index()` method with the relevant list of `datasets`.')
        return self._assistance_need_index

    @assistance_need_index.setter
    def assistance_need_index(self, raster):
        if isinstance(raster, RasterLayer):
            self._assistance_need_index = raster
        elif raster is None:
            self._assistance_need_index = None
        else:
            raise ValueError('The assistance need index needs to be of class `RasterLayer`.')

    @staticmethod
    def index(layers):
        data = {}
        for k, i in layers.items():
            data.update(i)
        weights = []
        rasters = []
        for name, layer in data.items():
            rasters.append(layer.weight * layer.normalized.data)
            weights.append(layer.weight)

        return sum(rasters) / sum(weights)

    def _update_layers(self, datasets):
        datasets = self._get_layers(datasets)
        new_datasets = {}
        for key, items in datasets.items():
            new_datasets[key] = {}
            for name, item in items.items():
                layer = RasterLayer()
                layer.data = item.distance_raster.data.copy()
                layer.name = item.distance_raster.name
                layer.category = item.distance_raster.category
                layer.weight = item.weight
                layer.inverse = item.inverse
                layer.distance_limit = item.distance_limit
                layer.meta = dict(item.distance_raster.meta)
                new_datasets[key][name] = layer
        return new_datasets

    def get_index(self, datasets='all', buffer=False, name=None):
        datasets = self._update_layers(datasets)
        self.normalize_rasters(datasets=datasets, buffer=buffer)
        layer = RasterLayer(normalization='MinMax')
        layer.data = self.index(datasets)
        layer.meta = self.base_layer.meta
        layer.normalize(buffer=buffer)
        layer.normalized.name = name
        return layer.normalized

    def set_demand_index(self, datasets='all', buffer=False):
        self.demand_index = self.get_index(datasets=datasets, buffer=buffer, name='Demand Index')

    def set_supply_index(self, datasets='all', buffer=False):
        self.supply_index = self.get_index(datasets=datasets, buffer=buffer, name='Supply Index')

    def set_clean_cooking_index(self, demand_weight=1, supply_weight=1, buffer=False):
        layer = RasterLayer(normalization='MinMax')
        layer.data = (demand_weight * self.demand_index.data + supply_weight * self.supply_index.data) / \
                     (demand_weight + supply_weight)
        layer.meta = self.base_layer.meta
        layer.normalize(buffer=buffer)
        layer.normalized.name = 'Clean Cooking Potential Index'
        self.clean_cooking_index = layer.normalized

    def set_assistance_need_index(self, datasets='all', buffer=False):
        self.assistance_need_index = self.get_index(datasets=datasets, buffer=buffer, name='Assistance need index')

    @staticmethod
    def autopct_format(values):
        def my_format(pct):
            total = sum(values)
            val = int(round(pct * total / 100.0))
            return '{v:d}'.format(v=val) if (val / total) > 0.01 else ''

        return my_format

    def plot_share(self, index='clean cooking potential index', layer=('demand', 'population'),
                   title='Clean Cooking Potential Index', output_file=None):
        levels = []
        if index.lower() in 'clean cooking potential index':
            data = self.clean_cooking_index.data
        elif index.lower() in 'assistance need index':
            data = self.assistance_need_index.data
        elif index.lower() in 'supply index':
            data = self.supply_index.data

        for level in [0.2, 0.4, 0.6, 0.8, 1]:
            levels.append(np.where(
                (data >= (level - 0.2)) & (data < level)))

        share = []
        for level in levels:
            value = np.nansum(self.layers[layer[0]][layer[1]].data[level])
            if np.isnan(value):
                value = 0
            share.append(value)
        share.reverse()

        cmap = cm.get_cmap('magma_r', 5)

        fig, ax = plt.subplots(figsize=(7, 5))

        ax.pie(share,
               autopct=self.autopct_format(np.array(share) / 1000),
               pctdistance=1.2, textprops={'fontsize': 16},
               startangle=140,
               colors=cmap.colors)
        ax.legend(title='',
                  title_fontsize=16,
                  labels=['High', '', 'Medium', '', 'Low'],
                  bbox_to_anchor=(1.05, 0.8), borderaxespad=0.,
                  prop={'size': 16})
        ax.set_title(f'{title}\n(thousands)', loc='left', fontsize=18)

        if output_file:
            plt.savefig(os.path.join(self.output_directory, output_file),
                        dpi=150, bbox_inches='tight')


class OnStove(DataProcessor):
    """The ``OnStove`` class is used to perform a geospatial cost-benefit analysis on clean cooking access.

    OnStove determines the net-benefits of cooking with different stoves across an area with regards to capital, fuel,
    and operation and maintenance costs, as well as benefits from reduced morbidity, reduced mortality, time saved and
    emissions avoided. The model identifies the stove that can provide cooking in each settlement achieving the highest
    net-benefit.

    .. note::
       The ``OnStove`` class inherits all functionalities from the :class:`DataProcessor` class.

    Parameters
    ----------
    project_crs: pyproj.CRS or int, optional
        See the :class:`DataProcessor` class for details.
    cell_size: float, optional
        See the :class:`DataProcessor` class for details.
    output_directory: str, default 'output'
        A folder path where to save the output datasets.

    Attributes
    ----------
    rows
    cols
    specs
    techs
    base_fuel
    energy_per_meal
    gwp
    clean_cooking_access_u
    clean_cooking_access_r
    electrified_weight
    """

    normalize = Processes.normalize

    def __init__(self, project_crs: Optional[Union['pyproj.CRS', int]] = None,
                 cell_size: float = None, output_directory: str = 'output'):
        """
        Initializes the class and sets an empty layers dictionaries.
        """
        super().__init__(project_crs, cell_size, output_directory)
        self.rows = None
        self.cols = None
        self.techs = {}
        self.base_fuel = None
        self.i = {}
        self.energy_per_meal = 3.64  # MJ
        # TODO: remove from here and make it an input in the specs file
        self.gwp = {'co2': 1, 'ch4': 25, 'n2o': 298, 'co': 2, 'bc': 900, 'oc': -46}
        self.clean_cooking_access_u = None
        self.clean_cooking_access_r = None
        self.electrified_weight = None

        self.specs = {'start_year': 2020, 'end_year': 2021, 'end_year_target': 1.0,
                      'meals_per_day': 3.0, 'infra_weight': 1.0,
                      'ntl_weight': 1.0, 'pop_weight': 1.0,'discount_rate': 0.03,
                      'health_spillover_parameter': 0.112,
                      'w_costs': 1.0, 'w_environment': 1.0, 'w_health': 1.0,
                      'w_spillover': 1.0, 'w_time': 1.0}

        self.gdf = gpd.GeoDataFrame()

    def read_scenario_data(self, path_to_config: str, delimiter=','):
        """Reads the scenario data into a dictionary
        """
        config = {}
        with open(path_to_config, 'r') as csvfile:
            reader = DictReader(csvfile, delimiter=delimiter)
            config_file = list(reader)
            for row in config_file:
                if row['Value'] is not None:
                    if row['data_type'] == 'int':
                        config[row['Param'].lower()] = int(row['Value'])
                    elif row['data_type'] == 'float':
                        config[row['Param'].lower()] = float(row['Value'])
                    elif row['data_type'] == 'string':
                        config[row['Param'].lower()] = str(row['Value'])
                    elif row['data_type'] == 'bool':
                        config[row['Param'].lower()] = str(row['Value']).lower() in ['true', 't', 'yes', 'y', '1']
                    else:
                        raise ValueError("Config file data type not recognised.")

        self.specs.update(config)

    def check_scenario_data(self):
        """This function checks goes through all rows without default values needed in the socio-economic specification
        file to check whether they are included or not. If they are included nothing happens, otherwise a ValueError will
        be raised.
        """

        rows = ['country_name', 'country_code', 'population_start_year', 'population_end_year', 'urban_start',
                'urban_end', 'elec_rate', 'rural_elec_rate', 'urban_elec_rate', 'mort_copd', 'mort_ihd', 'mort_lc',
                'mort_alri', 'morb_copd','morb_ihd', 'morb_lc', 'morb_alri', 'rural_hh_size', 'urban_hh_size',
                'mort_stroke', 'morb_stroke', 'fnrb','coi_alri', 'coi_copd', 'coi_ihd', 'coi_lc', 'coi_stroke',
                'cost_of_carbon_emissions', 'minimum_wage', 'vsl']

        for row in rows:
            if row not in self.specs:
                raise ValueError("The socio-economic file has to include the " + row + " row")

    def techshare_sumtoone(self):
        """
        Checks if the sum of shares in the technology dictionary is 1.0. 
        If it is not, it will adjust the shares to make the sum 1.0.

        The function uses the dictionary of technology classes to do this. 

        Returns
        -------
        If the sum of technology shares in rural and / or urban areas is not equal to 1, then 
        the function prints a message to the user and the adjusted technology shares.
        """
        sharesumrural = sum(item['current_share_rural'] for item in self.techs.values())

        if sharesumrural != 1:
            for item in self.techs.values():
                item.current_share_rural = item.current_share_rural/sharesumrural
            print("The sum of rural technology shares you provided in the tech specs does not equal 1.0. \nThe shares have been adjusted to make the sum 1.0 as follows. \nIf you are not satisfied then please adjust the shares to your liking manually in the tech specs file.")
            for name,tech in self.techs.items():
                print(name,tech.current_share_rural)

        sharesumurban = sum(item['current_share_urban'] for item in self.techs.values())

        if sharesumurban != 1:
            for item in self.techs.values():
                item.current_share_urban = item.current_share_urban/sharesumurban
            print("The sum of urban technology shares you provided in the tech specs does not equal 1.0. \nThe shares have been adjusted to make the sum 1.0 as follows. \nIf you are not satisfied then please adjust the shares to your liking manually in the tech specs file.")
            for name,tech in self.techs.items():
                print(name,tech.current_share_urban)

    def ecooking_adjustment(self):
        """
        Checks whether the share of the population cooking with electricity
        is higher than the electrification rate in either rural and/or urban areas. If it is higher in rural 
        and / or urban areas, then the share of the population cooking with electricity is made equal 
        to the electrification rate. The leftover share of population is then reallocated across dirty fuels
        proportionally. 

        The function uses the social specs and dictionary of technology classes to do this.

        Returns
        -------
        If the share of the population cooking with electricity is higher than the electrification rate
        in either rural or urban areas, then the function prints a message to user and the adjusted technology shares
        """
        if self.specs["rural_elec_rate"] < self.techs["Electricity"].current_share_rural:
            rural_difference = self.techs["Electricity"].current_share_rural - self.specs["rural_elec_rate"]
            self.techs["Electricity"].current_share_rural = self.specs["rural_elec_rate"]
            ruralsum_dirtyfuels = 0
            for name, tech in self.techs.items():
                if not tech.is_clean:
                    ruralsum_dirtyfuels += tech.current_share_rural
            for name, tech in self.techs.items():
                if not tech.is_clean:
                    tech.current_share_rural += (tech.current_share_rural/ruralsum_dirtyfuels) * rural_difference
            
            print("The rural electrification rate you provided in the tech specs is less \
                \nthan the share of the population cooking with electricity. \
                \nThe share of the population cooking with electricity has been made equal to the rural electrification rate. \
                \nThe remaining population share has been reallocated proportionally to dirty fuels.\
                \nIf you are not satisfied then please adjust the rural electrificaiton rate or tech shares accordingly in the specs.")
            for name,tech in self.techs.items():
                print(name,tech.current_share_rural)
            
        if self.specs["urban_elec_rate"] < self.techs["Electricity"].current_share_urban:
            urban_difference = self.techs["Electricity"].current_share_urban - self.specs["urban_elec_rate"]
            self.techs["Electricity"].current_share_urban = self.specs["urban_elec_rate"]
            urbansum_dirtyfuels = 0
            for name, tech in self.techs.items():
                if not tech.is_clean:
                    urbansum_dirtyfuels += tech.current_share_urban
            for name, tech in self.techs.items():
                if not tech.is_clean:
                    tech.current_share_urban += (tech.current_share_urban/urbansum_dirtyfuels) * urban_difference
        
            print("The urban electrification rate you provided in the tech specs is less \
                \nthan the share of the population cooking with electricity. \
                \nThe share of the population cooking with electricity has been made equal to the urban electrification rate. \
                \nThe remaining population share has been reallocated proportionally to dirty fuels.\
                \nIf you are not satisfied then please adjust the rural electrificaiton rate or tech shares accordingly in the specs.")
            for name,tech in self.techs.items():
                print(name,tech.current_share_urban)

    def biogas_adjustment(self):
        """
        Checks whether the share of the population cooking with biogas entered in the tech specs
        is higher than what OnStove predicts is feasible given biogas availability. If it is higher, then the share of the population cooking 
        with biogas is made equal to the predicted feasible share. The leftover share of population is then 
        reallocated across dirty fuels proportionally. 
        
        The function uses the social specs and dictionary of technology classes to do this.
        
        Returns
        -------
        If the share of the population cooking with biogas is higher than the feasible share predicted by
        OnStove, then the function prints a message to user and the adjusted technology shares    
        """
        biogas_calcshare = sum((self.techs["Biogas"].households * self.specs["rural_hh_size"]))/((1-self.specs["urban_start"]) * self.specs["population_start_year"])
        
        if self.techs["Biogas"].current_share_rural > biogas_calcshare:
            difference = self.techs["Biogas"].current_share_rural - biogas_calcshare
            self.techs["Biogas"].current_share_rural = biogas_calcshare
            ruralsum_dirtyfuels = 0
            for name, tech in self.techs.items():
                if not tech.is_clean:
                    ruralsum_dirtyfuels += tech.current_share_rural
            for name, tech in self.techs.items():
                if not tech.is_clean:
                    tech.current_share_rural += (tech.current_share_rural/ruralsum_dirtyfuels) * difference
            
            print("The calculated share of the population that can cook with biogas based upon the biogas availability GIS data is smaller than \
                \nthe share of the population cooking with biogas you entered. \
                \nThe share of the population cooking with biogas has been made equal to the calculated share based upon biogas availability. \
                \nThe remaining population share has been reallocated proportionally to dirty fuels.\
                \nIf you are not satisfied then please adjust the GIS data or tech shares accordingly in the tech specs.")
            for name, tech in self.techs.items():
                print(name, tech.current_share_rural)

    def pop_tech(self):
        """
        Calculates the number of people cooking with each fuel in rural and urban areas
        based upon the technology shares and population in rural and urban areas. These values are then added
        as an attributed to each cooking technology in the dictionary of cooking technology classes. 

        The function uses the social specs and dictionary of technology classes to do this.   
        """
        isurban = self.gdf["IsUrban"] > 20
        for name, tech in self.techs.items():
            tech.population_cooking_rural = tech.current_share_rural * self.gdf.loc[~isurban, 'pop_init_year'].sum()
            tech.population_cooking_urban = tech.current_share_urban * self.gdf.loc[isurban, 'pop_init_year'].sum()
    
    def techshare_allocation(self, tech_dict):
        """
        Calculates the baseline population cooking with each technology in each urban and rural square kilometer.
        The function takes a stepwise approach to allocating population to each cooking technology:
    
        1. Allocates the population cooking with electricity in each cell based upon the population with access
        to electricity. 
        2. Allocates the population cooking with biogas in each rural cell based upon whether or not there is
        biogas potential. 
        3. Allocates the remaining population proprotionally to other cooking technologies in rural & urban cells.
        
        The number of people cooking with each technology in each urban and rural square km is added as an attribute to 
        each technology class.

        Parameters
        ---------
        tech_dict: Dictionary
        The dictionary of technology classses

        The function uses the dictionary of technology classes, including biogas collection time, and main GeoDataFrame to do this.
        """
        #allocate population in each urban cell to electricity
        isurban = self.gdf["IsUrban"] > 20
        urban_factor = tech_dict["Electricity"].population_cooking_urban / sum(isurban * self.elec_pop * self.gdf["pop_init_year"])
        tech_dict["Electricity"].pop_sqkm = (isurban) * (self.elec_pop * self.gdf["pop_init_year"] * urban_factor)
        #allocate population in each rural cell to electricity 
        rural_factor = tech_dict["Electricity"].population_cooking_rural / sum(~isurban * self.elec_pop * self.gdf["pop_init_year"])
        tech_dict["Electricity"].pop_sqkm.loc[~isurban] = (self.elec_pop * self.gdf["pop_init_year"] * rural_factor)
        #create series for biogas same size as dataframe with zeros 
        tech_dict["Biogas"].pop_sqkm = pd.Series(np.zeros(self.gdf.shape[0]))
        #allocate remaining population to biogas in rural areas where there's potential
        biogas_factor = tech_dict["Biogas"].population_cooking_rural / (self.gdf["pop_init_year"].loc[(tech_dict["Biogas"].time_of_collection!=float('inf')) & ~isurban].sum())
        tech_dict["Biogas"].pop_sqkm.loc[(~isurban) & (tech_dict["Biogas"].time_of_collection!=float('inf'))] = self.gdf["pop_init_year"] * biogas_factor
        pop_diff = (tech_dict["Biogas"].pop_sqkm + tech_dict["Electricity"].pop_sqkm) > self.gdf["pop_init_year"]
        tech_dict["Biogas"].pop_sqkm.loc[pop_diff] = self.gdf["pop_init_year"] - tech_dict["Electricity"].pop_sqkm
        #allocate remaining population proportionally to techs other than biogas and electricity 
        remaining_share = 0
        for name, tech in tech_dict.items():
            if (name != "Biogas") & (name != "Electricity"):
                remaining_share += tech.current_share_rural
        remaining_pop = self.gdf.loc[~isurban, "pop_init_year"] - (tech_dict["Biogas"].pop_sqkm.loc[~isurban] + tech_dict["Electricity"].pop_sqkm.loc[~isurban])
        for name, tech in tech_dict.items():
            if (name != "Biogas") & (name != "Electricity"):
                tech.pop_sqkm = pd.Series(np.zeros(self.gdf.shape[0]))
                tech.pop_sqkm.loc[~isurban] = remaining_pop * tech.current_share_rural / remaining_share  # move excess population cooking with technologies other than electricity and biogas to biogas
        adjust_cells = np.ones(self.gdf.shape[0], dtype=int)
        for name, tech in tech_dict.items():
            if name != "Electricity":
                adjust_cells &= (tech.pop_sqkm > 0)
        for name, tech in tech_dict.items():
            if (name != "Electricity") & (name != "Biogas"):
                tech_remainingpop = sum(tech.pop_sqkm.loc[~isurban]) - tech.population_cooking_rural
                if (tech_remainingpop > 0) & (adjust_cells.sum() > 0):
                    tech.tech_remainingpop = tech_remainingpop
                    remove_pop = sum(tech.pop_sqkm.loc[(~isurban) & (adjust_cells)])
                    share_allocate = tech_remainingpop / remove_pop
                    tech_dict["Biogas"].pop_sqkm.loc[(~isurban) & (adjust_cells)] += tech.pop_sqkm.loc[(~isurban) & (adjust_cells)] * share_allocate
                    tech.pop_sqkm.loc[(~isurban) & (adjust_cells)] *= (1 - share_allocate)
        #allocate urban population to technologies 
        for name, tech in tech_dict.items():
            if (name != "Biogas") & (name != "Electricity"):
                tech.pop_sqkm.loc[isurban] = 0 
        remaining_urbshare = 0
        for name, tech in tech_dict.items():
            if (name != "Biogas") & (name != "Electricity"):
                remaining_urbshare += tech.current_share_urban
        remaining_urbpop = self.gdf["pop_init_year"].loc[isurban] - tech_dict["Electricity"].pop_sqkm.loc[isurban]
        for name, tech in tech_dict.items():
            if (name != "Biogas") & (name != "Electricity"):
                tech.pop_sqkm.loc[isurban] = remaining_urbpop * tech.current_share_urban / remaining_urbshare
            tech.pop_sqkm = tech.pop_sqkm / self.gdf["pop_init_year"]
        
    def set_base_fuel(self, techs: list = None):
        """
        Defines the base fuel properties according to the technologies
        tagged as is_base = True or a list of technologies as input.
        If no technologies are passed as input and no technologies are tagged
        as is_base = True, then it calculates the base fuel properties considering
        all technologies in the model

        """
        if techs is None:
            techs = list(self.techs.values())

        base_fuels = {}

        for tech in techs:
            share = tech.current_share_rural + tech.current_share_urban

            if (share >= 0) or tech.is_base:
                tech.is_base = True
                base_fuels[tech.name] = tech

        if len(base_fuels) == 1:
            self.base_fuel = copy(list(base_fuels.values())[0])
            self.base_fuel.carb(self)
            self.base_fuel.total_time(self)
            self.base_fuel.required_energy(self)
            self.base_fuel.adjusted_pm25()
            self.base_fuel.health_parameters(self)

            if isinstance(self.base_fuel, LPG):
                self.base_fuel.transportation_cost(self)

            self.base_fuel.inv_cost = pd.Series([self.base_fuel.inv_cost] * self.gdf.shape[0],
                                                index=self.gdf.index)
            self.base_fuel.om_cost = pd.Series([self.base_fuel.om_cost] * self.gdf.shape[0],
                                               index=self.gdf.index)
        else:
            if len(base_fuels) == 0:
                base_fuels = self.techs

            base_fuel = Technology(name='Base fuel')
            base_fuel.carbon = pd.Series(0, index = self.gdf.index)
            base_fuel.mort = pd.Series(0, index = self.gdf.index)
            base_fuel.morb = pd.Series(0, index = self.gdf.index)
            base_fuel.inv_change = pd.Series(0, index = self.gdf.index)
            base_fuel.discounted_carbon_costs = pd.Series(0, index = self.gdf.index)
            base_fuel.time = pd.Series(0, index = self.gdf.index)
            base_fuel.total_time_yr = pd.Series(0, index = self.gdf.index)
            base_fuel.deaths = np.zeros((len(self.gdf), self.specs["end_year"] - self.specs["start_year"]))
            base_fuel.cases = np.zeros((len(self.gdf), self.specs["end_year"] - self.specs["start_year"]))
            base_fuel.benefits = np.zeros((len(self.gdf), self.specs["end_year"] - self.specs["start_year"]))
            base_fuel.costs = np.zeros((len(self.gdf), self.specs["end_year"] - self.specs["start_year"]))

            mask = pd.Series(True, index=self.gdf.index)

            self.ecooking_adjustment()
            base_fuels["Biogas"].total_time(self, mask)
            required_energy_hh = base_fuels["Biogas"].required_energy_hh(self)
            factor = self.gdf['biogas_energy'] / (required_energy_hh * self.gdf["households_init"])
            factor[factor > 1] = 1
            base_fuels["Biogas"].factor = factor
            base_fuels["Biogas"].households = self.gdf["households_init"] * factor
            self.biogas_adjustment()
            self.pop_tech()
            self.techshare_allocation(base_fuels)
            pop_sqkm = 0
            self.clean_cooking_access = pd.Series(0, index = self.gdf.index)

            for tech in base_fuels.values():
                if tech.is_clean:
                    pop_sqkm += tech.pop_sqkm

                    self.clean_cooking_access += pop_sqkm
            self.sfu = 1 - self.clean_cooking_access

            houses = np.empty((self.gdf.shape[0], 0), int)

            for year in range(self.specs["start_year"] + 1, self.specs["end_year"] + 1):
                pop, house, increase = self.yearly_pop(year)
                houses = np.hstack((houses, house.values.reshape(-1, 1)))

            self.houses = houses

            for name, tech in base_fuels.items():
                tech.carb(self, mask)

                if name != "Biogas":
                    tech.total_time(self, mask)

                tech.required_energy(self)

                if isinstance(tech, LPG):
                    tech.transportation_cost(self)

                shares_array = tech.pop_sqkm.to_numpy()
                shares_reshaped = shares_array.reshape(-1, 1)

                tech.discounted_inv(self, mask, relative=False)
                base_fuel.tech_life += tech.tech_life * tech.pop_sqkm
                base_fuel.tech_life = round(base_fuel.tech_life).astype(int)

                base_fuel.inv_cost += tech.inv_cost * tech.pop_sqkm
                base_fuel.inv_change += tech.inv_change * tech.pop_sqkm
                base_fuel.investments += tech.investments * shares_reshaped

                tech.discounted_om(self, mask, relative=False)
                base_fuel.om_costs += tech.om_costs * shares_reshaped

                tech.adjusted_pm25()
                tech.health_parameters(self)

                tech.discount_fuel_cost(self, mask, relative=False)
                base_fuel.fuel_costs += tech.fuel_costs * shares_reshaped

                tech.salvage(self, mask, relative=False)
                base_fuel.salvage_cost += tech.salvage_cost * shares_reshaped

                tech.total_costs(self, mask)
                base_fuel.costs += tech.costs * shares_reshaped

                tech.mortality(self, mask, 'mort', False)
                tech.morbidity(self, mask, 'morb', False)
                base_fuel.mort += tech.distributed_mortality * tech.pop_sqkm
                base_fuel.morb += tech.distributed_morbidity * tech.pop_sqkm
                base_fuel.deaths += tech.deaths * np.repeat(np.expand_dims(tech.pop_sqkm, axis=1),
                                       self.specs["end_year"] - self.specs["start_year"], axis=1)

                base_fuel.cases += tech.cases * np.repeat(np.expand_dims(tech.pop_sqkm, axis=1),
                                                            self.specs["end_year"] - self.specs["start_year"], axis=1)

                tech.carbon_emissions(self, mask, False)
                base_fuel.carbon += tech.carbon * tech.pop_sqkm
                base_fuel.discounted_carbon_costs += tech.discounted_carbon_costs * tech.pop_sqkm

                tech.time_saved(self, mask, False)
                base_fuel.time += tech.discounted_time_value * tech.pop_sqkm
                base_fuel.total_time_yr += tech.total_time_yr * tech.pop_sqkm

                for paf in ['paf_alri', 'paf_copd', 'paf_ihd', 'paf_lc', 'paf_stroke']:
                    base_fuel[paf] += tech[paf] * tech.pop_sqkm

            base_fuel.benefits = base_fuel.time + base_fuel.discounted_carbon_costs + base_fuel.mort + base_fuel.morb
            self.gdf["baseline_benefits"] = base_fuel.benefits
            self.gdf["baseline_costs"] = base_fuel.costs.sum(axis=1)
            self.base_fuel = base_fuel

    def read_tech_data(self, path_to_config: str, delimiter=','):
        """
        Reads the technology data from a csv file into a dictionary
        """
        techs = {}
        with open(path_to_config, 'r') as csvfile:
            reader = DictReader(csvfile, delimiter=delimiter)
            config_file = list(reader)
            for row in config_file:
                if row['Value'] is not None:
                    if row['Fuel'] not in techs:
                        if 'lpg' in row['Fuel'].lower():
                            techs[row['Fuel']] = LPG()
                        elif 'biomass' in row['Fuel'].lower():
                            techs[row['Fuel']] = Biomass()
                        elif 'pellets' in row['Fuel'].lower():
                            techs[row['Fuel']] = Biomass()
                        elif 'charcoal' in row['Fuel'].lower():
                            techs[row['Fuel']] = Charcoal()
                        elif 'biogas' in row['Fuel'].lower():
                            techs[row['Fuel']] = Biogas()
                        elif 'electricity' in row['Fuel'].lower():
                            techs[row['Fuel']] = Electricity()
                        elif 'mini_grids' in row['Fuel'].lower():
                            techs[row['Fuel']] = MiniGrids()
                        else:
                            techs[row['Fuel']] = Technology()
                    if row['data_type'] == 'int':
                        techs[row['Fuel']][row['Param']] = int(row['Value'])
                    elif row['data_type'] == 'float':
                        techs[row['Fuel']][row['Param']] = float(row['Value'])
                    elif row['data_type'] == 'string':
                        techs[row['Fuel']][row['Param']] = str(row['Value'])
                    elif row['data_type'] == 'bool':
                        techs[row['Fuel']][row['Param']] = str(row['Value']).lower() in ['true', 't', 'yes', 'y', '1']
                    else:
                        raise ValueError("Config file data type not recognised.")

        self.techs = techs

    def get_clean_cooking_access(self):
        """Calculates the clean cooking access in rural and urban settlements.

        It uses the :attr:`Technology.current_share_urban` and :attr:`Technology.current_share_rural` attributes,
        from each technology class, in combination with the :attr:`Technology.is_clean` attribute to get the current
        clean cooking access as a percentage.

        Returns
        -------
        clean_cooking_access_u: float
            Stores the clean cooking access percentage in urban settlements in the :attr:`clean_cooking_access_u`
            attribute.
        clean_cooking_access_r: float
            Stores the clean cooking access percentage in rural settlements in the :attr:`clean_cooking_access_r`
            attribute.
        """
        # TODO: the clean cooking access needs to be calculated based on the new baseline fuels calculations
        clean_cooking_access_u = 0
        clean_cooking_access_r = 0
        for tech in self.techs.values():
            if tech.is_clean:
                clean_cooking_access_u += tech.current_share_urban
                clean_cooking_access_r += tech.current_share_rural
        self.clean_cooking_access_u = clean_cooking_access_u
        self.clean_cooking_access_r = clean_cooking_access_r

    @property
    def electrified_weight(self):
        """Spatial weighted average factor used to calibrate the current electrified population.

        It uses the night time lights, population count and distance to electricity infrastructure (this can be either
        transformers, medium voltage lines or high voltage lines in that order of preference) in combination with
        user-defined weights to calculate the factor. This factor serves to provide a "probability" for each settlement
        to be electrified, which will be used in the calibration of electrified population.

        See also
        --------
        current_elec
        final_elec
        """
        if self._electrified_weight is None:
            if "Transformers_dist" in self.gdf.columns:
                self.gdf["Elec_dist"] = self.gdf["Transformers_dist"]
            elif "MV_lines_dist" in self.gdf.columns:
                self.gdf["Elec_dist"] = self.gdf["MV_lines_dist"]
            else:
                self.gdf["Elec_dist"] = self.gdf["HV_lines_dist"]

<<<<<<< HEAD
            elec_dist = self.normalize("Elec_dist", inverse=True)
            ntl = self.normalize("Night_lights")
            pop = self.normalize("pop_init_year")
=======
            elec_dist = self.normalize(column="Elec_dist", inverse=True)
            ntl = self.normalize(column="Night_lights")
            pop = self.normalize(column="Calibrated_pop")
>>>>>>> cb7317dc

            weight_sum = elec_dist * self.specs["infra_weight"] + pop * self.specs["pop_weight"] + \
                         ntl * self.specs["ntl_weight"]
            weights = self.specs["infra_weight"] + self.specs["pop_weight"] + self.specs["ntl_weight"]

            self.electrified_weight = weight_sum / weights
        return self._electrified_weight

    @electrified_weight.setter
    def electrified_weight(self, value):
        self._electrified_weight = value

    def final_elec(self):
        """Calculates a binary variable that defines which settlements are at least partially electrified and
        calibrates the electrified population within each cell.

        It uses the electrification rate provided by the user in the :attr:`specs` file (named as ``elec_rate``) and
        the :attr:`electrified_weight` to make the calibration. The binary variable is saved as a column of the
        GeoDataFrame :attr:`gdf` with the name of ``Current_elec``. This is then "fine-tuned" by using the
        ``Current_elec`` column of the :attr:`gdf` GeoDataFrame and the ``pop_init_year`` column (calculated
        using the :meth:`calibrate_current_pop` method) to get the population that is electrified within each
        electrified settlement, according to the ``elec_rate`` provided by the user (stored in :attr:`specs`). The
        results are stored in a column called ``Elec_pop_calib`` and as an attribute to the model with the same name

        See also
        --------
        electrified_weight
        read_scenario_data
        specs
        """

        elec_rate = self.specs["elec_rate"]
        self.gdf["Current_elec"] = 0

        i = 1
        elec_pop = 0
        total_pop = self.gdf["pop_init_year"].sum()

        while elec_pop <= total_pop * elec_rate:
            bool = (self.electrified_weight >= i)
            elec_pop = self.gdf.loc[bool, "pop_init_year"].sum()

            self.gdf.loc[bool, "Current_elec"] = 1
            i = i - 0.01

        self.i = i

        self.gdf["Elec_pop_calib"] = self.gdf["pop_init_year"]

        i = self.i + 0.01
        total_pop = self.gdf["pop_init_year"].sum()
        elec_pop = self.gdf.loc[self.gdf["Current_elec"] == 1, "pop_init_year"].sum()
        diff = elec_pop - (total_pop * elec_rate)
        factor = diff / self.gdf["Current_elec"].count()

        while elec_pop > total_pop * elec_rate:

            new_bool = (self.i <= self.electrified_weight) & (self.electrified_weight <= i)

            self.gdf.loc[new_bool, "Elec_pop_calib"] -= factor
            self.gdf.loc[self.gdf["Elec_pop_calib"] < 0, "Elec_pop_calib"] = 0
            self.gdf.loc[self.gdf["Elec_pop_calib"] == 0, "Current_elec"] = 0
            bool = self.gdf["Current_elec"] == 1

            elec_pop = self.gdf.loc[bool, "Elec_pop_calib"].sum()

            new_bool = bool & new_bool
            if new_bool.sum() == 0:
                i = i + 0.01

        self.gdf.loc[self.gdf["Current_elec"] == 0, "Elec_pop_calib"] = 0
        self.gdf["Elec_pop_calib"] = self.gdf["Elec_pop_calib"] / self.gdf["pop_init_year"]
        self.elec_pop = self.gdf["Elec_pop_calib"]

    def calibrate_current_pop(self):
        """Calibrates the spatial population in each cell according to the user defined population in the start year
        (``population_start_year`` in the :attr:`specs` dictionary) and saves it in the ``pop_init_year`` column of
        the main GeoDataFrame (:attr:`gdf`).

        See also
        --------
        read_scenario_data
        specs
        gdf
        """
        isurban = self.gdf["IsUrban"] > 20
        total_rural_pop = self.gdf.loc[~isurban, "Pop"].sum()
        total_urban_pop = self.gdf["Pop"].sum() - total_rural_pop

        calibration_factor_u = (self.specs["population_start_year"] * self.specs["urban_start"])/total_urban_pop
        calibration_factor_r = (self.specs["population_start_year"] * (1-self.specs["urban_start"]))/total_rural_pop

        self.gdf["pop_init_year"] = 0
        self.gdf.loc[~isurban, "pop_init_year"] = self.gdf.loc[~isurban, "Pop"] * calibration_factor_r
        self.gdf.loc[isurban, "pop_init_year"] = self.gdf.loc[isurban, "Pop"] * calibration_factor_u

        self.gdf.loc[~isurban, 'households_init'] = self.gdf.loc[~isurban, 'pop_init_year'] / self.specs["rural_hh_size"]
        self.gdf.loc[isurban, 'households_init'] = self.gdf.loc[isurban, 'pop_init_year'] / self.specs["urban_hh_size"]
        self.gdf["Pop"] = self.gdf["pop_init_year"]

    def yearly_pop(self, year):

        isurban = self.gdf["IsUrban"] > 20

        #   TODO: To make this function work, give default values to pop_end_year and urban_end equal to their start
        #       values

        pop = pd.Series(0, index=self.gdf.index)
        house = pd.Series(0, index=self.gdf.index)
        pop_increase = pd.Series(0, index=self.gdf.index)

        yearly_pop_increase_urban = (self.specs["population_end_year"] * self.specs["urban_end"] / (self.specs[
                                        "population_start_year"] * self.specs["urban_start"])) ** (
                                                1 / (self.specs["end_year"] -
                                                     self.specs["start_year"])) - 1
        yearly_pop_increase_rural = (self.specs["population_end_year"] * (1 - self.specs["urban_end"]) / (self.specs[
                                        "population_start_year"] * (
                                            1 -self.specs["urban_start"]))) ** (
                                                1 / (self.specs["end_year"] -
                                                     self.specs["start_year"])) - 1

        pop_increase[~isurban] = yearly_pop_increase_rural
        pop_increase[isurban] = yearly_pop_increase_urban

        if year == self.specs['start_year']:
            # TODO: This needs rewriting, stop people from selected the same start and end year. Set the default end_year
            #   to start_year + 1 and if someone enters an end_year lower than start_year give an error.
            pop = self.gdf['pop_init_year']
            house = self.gdf['households_init']
        else:
            pop.loc[~isurban] = self.gdf.loc[~isurban, "pop_init_year"] * (1 + yearly_pop_increase_rural) ** (
                    year - self.specs["start_year"])

            pop.loc[isurban] = self.gdf.loc[isurban, "pop_init_year"] * (1 + yearly_pop_increase_urban) ** (
                    year - self.specs["start_year"])

            house.loc[~isurban] = pop.loc[~isurban]/self.specs['rural_hh_size']
            house.loc[isurban] = pop.loc[isurban] / self.specs['urban_hh_size']

        return pop, house, pop_increase

    def calibrate_future_pop(self):

        isurban = self.gdf["IsUrban"] > 20
        urban = isurban.sum()
        rural = len(self.gdf)-urban
        
        if self.specs['end_year'] != self.specs['start_year']:
            if self.specs['end_year'] < self.specs['start_year']:
                raise ValueError("The end year needs to come after the start year.")
            else:
                self.gdf['pop_end_year'], self.gdf['households_end'], pop_increase\
                    = self.yearly_pop(self.specs["end_year"])
        else: 
            self.gdf["pop_end_year"] = self.gdf["pop_init_year"]
            self.gdf["households_end"] = self.gdf["households_init"]

    def distance_to_electricity(self, hv_lines: VectorLayer = None, mv_lines: VectorLayer = None,
                                transformers: VectorLayer = None):
        """ Calculates the distance to electricity infrastructure.

        It calls the :meth:`VectorLayer.get_distance_raster` method for the high voltage, medium voltage and
        transformers datasets (if available) and converts the output to a column in the main GeoDataFrame (:attr:`gdf`).

        .. warning::
           The ``name`` attribute of the input datasets must be `HV_lines`, `MV_lines` and `Transformers`. This
           naming convention may change in future releases.

        Parameters
        ----------
        hv_lines: VectorLayer
            High voltage lines dataset.
        mv_lines: VectorLayer
            Medium voltage lines dataset.
        transformers: VectorLayer
            Transformers dataset.
        """
        if (not hv_lines) and (not mv_lines) and (not transformers):
            raise ValueError("You MUST provide at least one of the following datasets: hv_lines, mv_lines or "
                             "transformers.")

        for layer in [hv_lines, mv_lines, transformers]:
            if layer:
                layer.get_distance_raster(raster=self.base_layer)
                layer.distance_raster.data /= 1000  # to convert from meters to km
                self.raster_to_dataframe(layer.distance_raster,
                                         name=layer.name + '_dist',
                                         method='read')

    def population_to_dataframe(self, layer: Optional[RasterLayer] = None):
        """
        Takes a population `RasterLayer` as input and extracts the populated points to the main GeoDataFrame saved in
        the :attr:`gdf` attribute.

        Parameters
        ----------
        layer: RasterLayer
            The raster layer containing the population count data. If not defined, then the :attr:`base_layer` dataset
            will be used. If ``layer`` is not provided and :attr:`base_layer` is None, then an error will be raised.
        """

        if isinstance(layer, RasterLayer):
            data = layer.data.copy()
            meta = layer.meta
        else:
            if self.base_layer:
                data = self.base_layer.data.copy()
                meta = self.base_layer.meta
            else:
                raise ValueError("No population layer was provided as input to the method or in the model base_layer")

        data[data == meta['nodata']] = np.nan
        data[data == 0] = np.nan
        data[data < 1] = np.nan
        self.rows, self.cols = np.where(~np.isnan(data))
        x, y = rasterio.transform.xy(meta['transform'],
                                     self.rows, self.cols,
                                     offset='center')

        self.gdf = gpd.GeoDataFrame({'geometry': gpd.points_from_xy(x, y),
                                     'Pop': data[self.rows, self.cols]})
        self.gdf.crs = self.project_crs

    def raster_to_dataframe(self, layer: Union[RasterLayer, str], name: Optional[str] = None, method: str = 'sample',
                            fill_nodata_method: Optional[str] = None,
                            fill_default_value: Union[float, int] = 0):
        """
        Takes a :class:`RasterLayer` and a method (``sample`` or ``read``) and extracts the values from the raster
        layer to the main GeoDataFrame (:attr:`gdf`).

        It uses the coordinates of the population points (previously extracted with the :meth:`population_to_dataframe`
        method) to either sample the values from the dataset (if ``sample`` is used) or read the :attr:`rows` and
        :attr:`cols` from the array (if ``read`` is used). The further requires that the raster dataset is aligned with
        the used population layer.

        Parameters
        ----------
        layer: RasterLayer or path to the raster
            Raster layer to extract values from. If the method ``sample`` is used, the layer must be provided as the
            path to the raster file.
        name: str, optional
            Name to use for the column of the extracted data in the :attr:`gdf`.
        method: str, default 'sample'
            Method to use when extracting the data. If ``sample``, the values will be sampled using the coordinates of
            the point of the GeoDataFrame (:attr:`gdf`), which have been previously defined by the population layer. if
            ``read``, the values are extracted using the the :attr:`rows` and :attr:`cols` attributes, which have been
            previously extracted using the population layer.
        fill_nodata_method: str, optional
            Method to use to fill the no data. Currently only ``interpolate`` is available.
        fill_default_value: float or int, default 0
            Default value to use to fill in the no data. This will be used for cells that fall outside the search
            radius (currently of 100) if the ``interpolate`` method is selected, and for all the nodata values if
            ``None`` is used as method.
        """
        data = None
        if method == 'sample':
            with rasterio.open(layer) as src:
                if src.meta['crs'] != self.gdf.crs:
                    data = sample_raster(layer, self.gdf.to_crs(src.meta['crs']))
                else:
                    data = sample_raster(layer, self.gdf)
        elif method == 'read':
            if 'nodata' in layer.meta.keys():
                nodata = layer.meta['nodata']
            else:
                nodata = np.nan
            layer = layer.data.copy()
            if fill_nodata_method:
                mask = layer.copy().astype(float)
                mask[mask == nodata] = np.nan
                if np.isnan(mask[self.rows, self.cols]).sum() > 0:
                    mask[~np.isnan(mask)] = 1
                    base = self.base_layer.data.copy()
                    base[base == self.base_layer.meta['nodata']] = np.nan
                    rows, cols = np.where(np.isnan(mask) & ~np.isnan(base))
                    mask[rows, cols] = 0
                    if fill_nodata_method == 'interpolate':
                        layer = fillnodata(layer, mask=mask,
                                           max_search_distance=100)
                    elif fill_nodata_method is not None:
                        raise NotImplementedError('fill_nodata can only be None or "interpolate"')
                    layer[(mask == 0) & (np.isnan(layer))] = fill_default_value

            data = layer[self.rows, self.cols]
        if name:
            self.gdf[name] = data
        else:
            return data

    def calibrate_urban_rural_split(self, GHS_path: str):
        """Calibrates the urban rural split using spatial data from the
        `GHS SMOD dataset <https://ghsl.jrc.ec.europa.eu/download.php?ds=smod>`_.

        The GHS dataset is used to determine which settlements are urban and which are rural in the analysis. Areas
        that have coding of either 30, 23 or 22 are considered urban, while the rest are rural. It saves the
        binary (1 for urban, 0 for rural) classification as a column in the main GeoDataFrame (:attr:`gdf`) with the
        name of ``IsUrban``.

        Parameters
        ----------
        GHS_path: str
            Path to the GHS dataset
        """
        self.raster_to_dataframe(GHS_path, name="IsUrban", method='sample')

        self.calibrate_current_pop()
        self.calibrate_future_pop()

    def calibrate_urban_manual(self):
        """Calibrates the urban rural split based on population density.

        It uses the population columns of the main GeoDataFrame (:attr:`gdf`) and the national urban
        split defined in :attr:`specs`, to classify the settlements until the total urban population sum matches the
        defined split.
        """

        # TODO: This can be be simplified and sped up.

        urban_modelled = 2
        factor = 1
        pop_tot = self.specs["population_start_year"]
        urban_current = self.specs["urban_start"]

        i = 0
        while abs(urban_modelled - urban_current) > 0.01:

            self.gdf["IsUrban"] = 0
            self.gdf.loc[(self.gdf["pop_init_year"] > 5000 * factor) & (
                    self.gdf["pop_init_year"] / (self.cell_size[0] ** 2 / 1000000) > 350 * factor), "IsUrban"] = 1
            self.gdf.loc[(self.gdf["pop_init_year"] > 50000 * factor) & (
                    self.gdf["pop_init_year"] / (self.cell_size[0] ** 2 / 1000000) > 1500 * factor), "IsUrban"] = 2

            pop_urb = self.gdf.loc[self.gdf["IsUrban"] > 1, "pop_init_year"].sum()

            urban_modelled = pop_urb / pop_tot

            if urban_modelled > urban_current:
                factor *= 1.1
            else:
                factor *= 0.9
            i = i + 1
            if i > 500:
                break

    def progression(self, method: str = 'benefits'):
        """When the end- and start-years are different this method determines who get access to clean cooking first.
        The function assumes a linear increase in the clean cooking access rate.

        Parameters
        ----------
        method: str, default 'urban'
            Determines the method to be used to prioritize settlements. Three options are available 'urban', 'costs',
            'benefits'. If 'urban' is used the cells with the highest population density will be prioritized, if
            'costs' is used then the cells with the lowest relative cost per household will be used, if 'benefits' is
            used then the cells with the highest benefits per household following from a swtich will be used. Default is
            'urban'.
        """
        # TODO: From target remove the starting share
        year = self.specs['end_year']
        start = self.specs['start_year']
        target = self.specs['end_year_target']
        self.gdf['year'] = 0
        self.years = list(range(start+1, year+1))

        start_rate = (self.clean_cooking_access_u*self.specs['urban_start'] \
                     + self.clean_cooking_access_r*(1 - self.specs['urban_start']))

        # TODO: change the print to a warning
        if start_rate > target:
            print('Note that your clean cooking access rate in the start year ({0}%) is higher than the clean cooking '
                  'access rate in the end year ({1}%)'.format(start_rate*100, target*100))

        if method == 'urban':

            self.gdf.sort_values(by='pop_init_year', inplace=True, ascending=False)
            cumulative_pop = (self.gdf['pop_init_year'] * (1 - self.clean_cooking_access.loc[self.gdf.index])).cumsum()

            while year > start:
                self.gdf['year'] = np.where(cumulative_pop < ((target - start_rate) * self.gdf['pop_init_year'].sum()),
                                               year, self.gdf['year'])

                year -= 1
                target -= (year - (year-1)) * ((self.specs['end_year_target'] - start_rate) / (self.specs['end_year'] - start))

        if method == 'costs':

            self.gdf.sort_values(by='baseline_costs', inplace=True, ascending=False)
            cumulative_pop = (self.gdf['pop_init_year'] * (1 - self.clean_cooking_access.loc[self.gdf.index])).cumsum()

            while year > start:
                self.gdf['year'] = np.where(cumulative_pop < ((target - start_rate) * self.gdf['pop_init_year'].sum()),
                                            year, self.gdf['year'])

                year -= 1
                target -= (year - (year-1)) * ((self.specs['end_year_target'] - start_rate) / (self.specs['end_year'] - start))

        if method == 'benefits':

            self.gdf.sort_values(by='baseline_benefits', inplace=True, ascending=False)
            cumulative_pop = (self.gdf['pop_init_year'] * (1 - self.clean_cooking_access.loc[self.gdf.index])).cumsum()

            while year > start:
                self.gdf['year'] = np.where(cumulative_pop < ((target - start_rate) * self.gdf['pop_init_year'].sum()),
                                            year, self.gdf['year'])

                year -= 1
                target -= (year - (year-1)) * ((self.specs['end_year_target'] - start_rate) / (self.specs['end_year'] - start))

        self.gdf.sort_index(inplace=True)
        self.year = pd.Series(self.gdf['year'].values, index=self.gdf.index)

    def get_value_of_time(self):
        """
        Calculates the value of time based on the minimum wage ($/h) and a spatial representation of wealth.

        Time is monetized using the minimum wage in the study area, defined in the :attr:`specs` dictionary, and a
        geospatial representation of wealth, which can be either a relative wealth index or a poverty layer (see the
        :meth:`extract_wealth_index` method). The minimum wage value is then distributed spatially using an upper limit
        of 0.5 times the minimum wage in the wealthier regions and an lower limit of 0.2 in the poorest regions.
        """
        min_value = np.nanmin(self.gdf['relative_wealth'])
        max_value = np.nanmax(self.gdf['relative_wealth'])
        if 'wage_range' not in self.specs.keys():
            self.specs['wage_range'] = (0.2, 0.5)
        wage_range = (self.specs['wage_range'][1] - self.specs['wage_range'][0])
        norm_layer = (self.gdf['relative_wealth'] - min_value) / (max_value - min_value) * wage_range + \
                     self.specs['wage_range'][0]
        self.gdf['value_of_time'] = norm_layer * self.specs[
            'minimum_wage'] / 30 / 8  # convert $/months to $/h (8 working hours per day)

    def run(self, technologies: Union[list[str], str] = 'all', restriction: bool = True, progression: str="urban"):
        """Runs the model using the defined ``technologies`` as options to cook with.

        It loops through the ``technologies`` and calculates all costs, benefit and the net-benefit of cooking with
        such technology relative to the current situation in every grid cell of the study area. Then, it calls the
        :meth:`maximum_net_benefit` method to get the technology with highest net-benefit in each cell (and saves it
        in the ``max_benefit_tech`` column of the :attr:`gdf`). Finally, it extracts indicators such as lives saved,
        time saved, avoided emissions, health costs saved, opportunity cost gained, investment costs, fuel costs, and
        O&M costs.

        Parameters
        ----------
        technologies: str or list of str, default 'all'
            List of technologies to use for the analysis. If 'all' all technologies inside the :attr:`techs` attribute
            would be used. If a list of technology names is passed, then those technologies only will be used.

            .. Note::
               All technology names passed need to match the names of technologies in the :attr:`techs` dictionary.

        restriction: bool, default True
            Whether to have the restriction to only select technologies that produce a positive benefit compared to the
            baseline.
        progression: str, default 'urban'
            Decides who gets clean cooking first. Three different options can be used: 'urban' which prioritzes based on
            population density, 'costs' which prioritizes based on lowest cost, and 'benefits' which prioritizes based on
            highest benefit


        See also
        --------
        maximum_net_benefit
        extract_lives_saved
        extract_health_costs_saved
        extract_time_saved
        extract_opportunity_cost
        extract_reduced_emissions
        extract_emissions_costs_saved
        extract_investment_costs
        extract_fuel_costs
        extract_om_costs
        extract_salvage
        """

        self.check_scenario_data()
        print(f'[{self.specs["country_name"]}] Calculating clean cooking access')
        self.get_clean_cooking_access()
        if self.base_fuel is None:
            print(f'[{self.specs["country_name"]}] Calculating base fuel properties')
            self.set_base_fuel(list(self.techs.values()))
        if technologies == 'all':
             techs = [tech for tech in self.techs.values()]
        elif isinstance(technologies, list):
             techs = [self.techs[name] for name in technologies]
        else:
             raise ValueError("technologies must be 'all' or a list of strings with the technology names to run.")

        self.progression(method=progression)
        # Based on wealth index, minimum wage and a lower an upper range for cost of opportunity
        print(f'[{self.specs["country_name"]}] Getting value of time')
        self.get_value_of_time()
        # Loop through each technology and calculate all benefits and costs
        years = self.gdf["year"].copy()

        for year in self.years:
            self.year = year
            mask = years == year
            pop, house, increase = self.yearly_pop(self.year)
            self.gdf["Pop"] = pop
            # TODO: make sure that self.gdf["Households"] is used everywhere in the runs, "increase" needs to be an input
            self.gdf["Households"] = house

            for tech in techs:
                print(f'Calculating health benefits for {tech.name}...')

                if not tech.is_base:
                    tech.adjusted_pm25()

                tech.morbidity(self, mask, 'morb', True)
                tech.mortality(self, mask, 'mort', True)
                print(f'Calculating carbon emissions benefits for {tech.name}...')
                tech.carbon_emissions(self, mask, True)
                print(f'Calculating time saved benefits for {tech.name}...')
                tech.time_saved(self, mask, True)
                print(f'Calculating costs for {tech.name}...')
                tech.required_energy(self)
                tech.discounted_om(self, mask, relative = True)
                tech.discounted_inv(self, mask, relative = True)
                tech.discount_fuel_cost(self, mask, relative = True)
                tech.salvage(self, mask, relative = True)
                print(f'Calculating net benefit for {tech.name}...\n')
                tech.net_benefit(self, mask)

            print('Getting maximum net benefit technologies...')
            self.maximum_net_benefit(techs, mask, restriction=restriction)
            self.gdf = self.gdf.filter(regex='^(?!.*temp).*')

            print(f'Extracting indicators for the year {self.year}')
            print('    - Deaths avoided')
            self.extract_lives_saved()
            print('    - Health costs')
            self.extract_health_costs_saved()
            print('    - Time saved')
            self.extract_time_saved()
            print('    - Opportunity cost')
            self.extract_opportunity_cost()
            print('    - Avoided emissions')
            self.extract_reduced_emissions()
            print('    - Avoided emissions costs')
            self.extract_emissions_costs_saved()
            print('    - Investment costs')
            self.extract_investment_costs()
            print('    - Fuel costs')
            self.extract_fuel_costs()
            print('    - OM costs')
            self.extract_om_costs()

        print('    - Salvage')
        self.extract_salvage()

        for i, y in enumerate(range(self.specs['start_year'] + 1, self.specs['end_year'] + 1)):
            mask = (self.gdf['year'] == y)
            index = mask[mask].index
            self.gdf.loc[mask, 'maximum_net_benefit'] *= self.houses[index, i]

        print('Done')

    # TODO: check if this function is still needed
    def _get_column_functs(self):
        columns_dict = {column: 'first' for column in self.gdf.columns}
        for column in self.gdf.columns[self.gdf.columns.str.contains('cost|benefit|pop|Pop|Households')]:
            columns_dict[column] = 'sum'
        columns_dict['max_benefit_tech'] = 'first'
        return columns_dict

    def maximum_net_benefit(self, techs: list['Technology'], mask, restriction: bool = True):
        """Extracts the technology or technology combinations producing the highest net-benefit in each cell.

        It saves the technology with highest net-benefit in the ``max_benefi_tech`` column of the :attr:`gdf`
        GeoDataframe.

        Parameters
        ----------
        techs: list of Technology like objects
            Technologies to compare and select the one, or combination of two, that produces the highest net-benefit in
            each cell.
        restriction: bool, default True
            Whether to have the restriction to only select technologies that produce a positive benefit compared to the
            baseline.

        See also
        --------
        run
        """
        # TODO: Change this to a while loop that checks the sum of number of households supplied against the total hhs
        net_benefit_cols = [col for col in self.gdf if 'net_benefit_' in col]
        benefits_cols = [col for col in self.gdf if 'benefits_' in col]

        masky = mask[mask].index
        for benefit, net in zip(benefits_cols, net_benefit_cols):
            self.gdf.loc[masky, net + '_temp'] = self.gdf.loc[masky, net]
            if restriction in [True, 'yes', 'y', 'Y', 'Yes', 'PositiveBenefits', 'Positive_Benefits']:
                self.gdf.loc[(self.gdf["year"] == self.year) & (self.gdf[benefit] < 0), net + '_temp'] = np.nan

        temps = [col for col in self.gdf if '_temp' in col]
        self.gdf.loc[masky, "max_benefit_tech"] = self.gdf.loc[masky, temps].idxmax(axis=1).astype('string')

        self.gdf.loc[masky, 'max_benefit_tech'] = self.gdf.loc[masky, 'max_benefit_tech'].str.replace("net_benefit_", "")
        self.gdf.loc[masky, 'max_benefit_tech'] = self.gdf.loc[masky, 'max_benefit_tech'].str.replace("_temp", "")
        self.gdf.loc[masky, "maximum_net_benefit"] = self.gdf.loc[masky, temps].max(axis=1)

        gdf = gpd.GeoDataFrame()
        gdf_copy = self.gdf.loc[mask].copy()

        for tech in techs:
            current = (tech.factor[mask][:, self.year - 1 - self.specs["start_year"]] < 1) & \
                      (gdf_copy["max_benefit_tech"] == tech.name) & (gdf_copy["year"] == self.year)

            if current.sum() > 0:
                dff = gdf_copy.loc[current[current].index].copy()

                dff.loc[current[current].index, f'net_benefit_{tech.name}_temp'] = np.nan

                second_benefit_cols = temps.copy()
                second_benefit_cols.remove(f'net_benefit_{tech.name}_temp')
                second_best = dff.loc[current[current].index, second_benefit_cols].idxmax(axis=1)

                second_best.replace(np.nan, 'NaN', inplace=True)
                second_best = second_best.str.replace("net_benefit_", "")
                second_best = second_best.str.replace("_temp", "")
                second_best.replace('NaN', np.nan, inplace=True)

                second_tech_net_benefit = dff.loc[current[current].index, second_benefit_cols].max(axis=1)

                dff['max_benefit_tech'] = second_best
                dff['maximum_net_benefit'] = second_tech_net_benefit

                index = np.where(mask)[0][current.tolist()]
                for sec_tech in second_best.unique():

                    self.techs[sec_tech].factor[index, self.year - 1 - self.specs["start_year"]:]\
                        = 1 - tech.factor[index, self.year - 1 - self.specs["start_year"]:]

                dff.loc[current[current].index, 'Pop'] *= \
                    (1 - tech.factor[:, self.year - 1 - self.specs["start_year"]][mask.tolist()][current.tolist()])
                dff.loc[current[current].index, 'pop_end_year'] *= \
                    (1 - tech.factor[:, self.year - 1 - self.specs["start_year"]][mask.tolist()][current.tolist()])
                dff.loc[current[current].index, 'pop_init_year'] *= \
                    (1 - tech.factor[:, self.year - 1 - self.specs["start_year"]][mask.tolist()][current.tolist()])
                dff.loc[current[current].index, 'households_init'] *= \
                    (1 - tech.factor[:, self.year - 1 - self.specs["start_year"]][mask.tolist()][current.tolist()])
                dff.loc[current[current].index, 'households_end'] *= \
                    (1 - tech.factor[:, self.year - 1 - self.specs["start_year"]][mask.tolist()][current.tolist()])
                dff.loc[current[current].index, "Households"] *= \
                    (1 - tech.factor[:, self.year - 1 - self.specs["start_year"]][mask.tolist()][current.tolist()])

                self.gdf.loc[current[current].index, 'Pop'] -= dff.loc[current[current].index, 'Pop']
                self.gdf.loc[current[current].index, "Households"] -= dff.loc[current[current].index, 'Households']
                self.gdf.loc[current[current].index, 'pop_end_year'] -= dff.loc[current[current].index, 'pop_end_year']
                self.gdf.loc[current[current].index, 'pop_init_year'] -= \
                    dff.loc[current[current].index, 'pop_init_year']
                self.gdf.loc[current[current].index, 'households_init'] -= \
                    dff.loc[current[current].index, 'households_init']
                self.gdf.loc[current[current].index, 'households_end'] -= \
                    dff.loc[current[current].index, 'households_end']

                if tech.name == 'Electricity':
                    dff['Elec_pop_calib'] *= 0

                gdf = pd.concat([gdf, dff])

        self.gdf = pd.concat([self.gdf, gdf])

        for net in net_benefit_cols:
            self.gdf.loc[masky, net + '_temp'] = self.gdf.loc[masky, net]

        temps = [col for col in self.gdf if 'temp' in col]

        for tech in self.gdf.loc[masky, "max_benefit_tech"].unique():
            index = self.gdf[(self.gdf["year"] == self.year) & (self.gdf['max_benefit_tech'] == tech)].index
            self.gdf.loc[index, f'net_benefit_{tech}_temp'] = np.nan

        isna = self.gdf["max_benefit_tech"].isna()
<<<<<<< HEAD
        if ((self.gdf["year"] == self.year) & isna).sum() > 0:
            self.gdf.loc[(self.gdf["year"] == self.year) & isna, 'max_benefit_tech'] = self.gdf.loc[
                (self.gdf["year"] == self.year) & isna, temps].idxmax(axis=1).astype(str)
            self.gdf.loc[(self.gdf["year"] == self.year) & isna, "maximum_net_benefit"] = self.gdf.loc[
                (self.gdf["year"] == self.year) & isna, temps].max(axis=1)

        self.gdf.loc[(self.gdf["year"] == self.year), 'max_benefit_tech'] = self.gdf.loc[
            (self.gdf["year"] == self.year), 'max_benefit_tech'].str.replace("net_benefit_", "")
        self.gdf.loc[(self.gdf["year"] == self.year), 'max_benefit_tech'] = self.gdf.loc[
            (self.gdf["year"] == self.year), 'max_benefit_tech'].str.replace("_temp", "")
=======
        print(isna.sum())
        if isna.sum() > 0:
            self.gdf.loc[isna, 'max_benefit_tech'] = self.gdf.loc[isna, temps].idxmax(axis=1).asdtype(str)
        self.gdf['max_benefit_tech'] = self.gdf['max_benefit_tech'].str.replace("net_benefit_", "")
        self.gdf['max_benefit_tech'] = self.gdf['max_benefit_tech'].str.replace("_temp", "")
        self.gdf.loc[isna, "maximum_net_benefit"] = self.gdf.loc[isna, temps].max(axis=1)
>>>>>>> cb7317dc

    # TODO: check if we need this method
    def _add_admin_names(self, admin, column_name):
        if isinstance(admin, str):
            admin = gpd.read_file(admin)

        admin.to_crs(self.gdf.crs, inplace=True)

        self.gdf = gpd.sjoin(self.gdf, admin[[column_name, 'geometry']], how="inner", op='intersects')
        self.gdf.drop('index_right', axis=1, inplace=True)
        self.gdf.sort_index(inplace=True)

    def extract_lives_saved(self):
        """Extracts the number of deaths avoided from adopting each stove type selected across the study area and saves
        the data in the ``deaths_avoided`` column of the :attr:`gdf`.
        """
        for tech in self.gdf.loc[self.gdf["year"] == self.year, 'max_benefit_tech'].unique():
            is_tech = ((self.gdf['max_benefit_tech'] == tech) & (self.gdf['year'] == self.year))
            index = is_tech[is_tech].index
            self.gdf.loc[is_tech, 'deaths_avoided'] = (self.techs[tech].relative_deaths[index] *
                                                       self.houses[index] * self.techs[tech].factor[index]).sum(axis=1)

    def extract_health_costs_saved(self):
        """
        Extracts the health costs avoided from adopting each stove type selected across the study area. The health costs
        includes costs of avoided deaths, sickness and spillovers.
        """
        for tech in self.gdf.loc[self.gdf["year"] == self.year, 'max_benefit_tech'].unique():
            is_tech = ((self.gdf['max_benefit_tech'] == tech) & (self.gdf['year'] == self.year))
            index = is_tech[is_tech].index
            self.gdf.loc[is_tech, 'health_costs_avoided'] = ((self.techs[tech].relative_cost_mort[index] + \
                                                                self.techs[tech].relative_cost_morb[index])  * \
                                                       self.houses[index] * self.techs[tech].factor[index]).sum(axis=1)

    def extract_time_saved(self):
        """
        Extracts the total time saved from adopting each stove type selected across the study area.
        """
        for tech in self.gdf.loc[self.gdf["year"] == self.year, 'max_benefit_tech'].unique():
            is_tech = ((self.gdf['max_benefit_tech'] == tech) & (self.gdf['year'] == self.year))
            index = is_tech[is_tech].index
            self.gdf.loc[is_tech, 'time_saved'] = (self.techs[tech].total_time_saved[index] *
                                                   self.houses[index] *
                                                   self.techs[tech].factor[index]).sum(axis=1) / \
                                                  (365 * (self.houses[index] * self.techs[tech].factor[index]).sum(axis=1))

    def extract_opportunity_cost(self):
        """
        Extracts the opportunity cost of adopting each stove type selected across the study area.
        """
        for tech in self.gdf.loc[self.gdf["year"] == self.year, 'max_benefit_tech'].unique():
            is_tech = ((self.gdf['max_benefit_tech'] == tech) & (self.gdf['year'] == self.year))
            index = is_tech[is_tech].index
            self.gdf.loc[is_tech, 'opportunity_cost'] = (self.techs[tech].time_value[index] *
                                                       self.houses[index] * self.techs[tech].factor[index]).sum(axis=1)

    def extract_reduced_emissions(self):
        """
        Extracts the reduced emissions achieved by adopting each stove type selected across the study area.
        """
        for tech in self.gdf.loc[self.gdf["year"] == self.year, 'max_benefit_tech'].unique():
            is_tech = ((self.gdf['max_benefit_tech'] == tech) & (self.gdf['year'] == self.year))
            index = is_tech[is_tech].index
            self.gdf.loc[is_tech, 'reduced_emissions'] = (self.techs[tech].decreased_carbon_emissions[index] *
                                                       self.houses[index] * self.techs[tech].factor[index]).sum(axis=1)

    def discount(self, cost):
        discount_rate, proj_life = Technology.discount_factor(self.specs)

        return np.array([sum(x/discount_rate) for x in cost])

    def extract_investment_costs(self):
        """
        Extracts the total investment costs needed in order to adopt each stove type across the study area.
        """
        for tech in self.gdf.loc[self.gdf["year"] == self.year, 'max_benefit_tech'].unique():
            is_tech = ((self.gdf['max_benefit_tech'] == tech) & (self.gdf['year'] == self.year))
            index = is_tech[is_tech].index
            self.gdf.loc[is_tech, 'investment_costs'] = self.discount(self.techs[tech].investments[index] *\
                                                        self.houses[index] * self.techs[tech].factor[index])

    def extract_om_costs(self):
        """
        Extracts the total operation and maintenance costs needed in order to adopt each stove type across the study area.
        """
        for tech in self.gdf.loc[self.gdf["year"] == self.year, 'max_benefit_tech'].unique():
            is_tech = ((self.gdf['max_benefit_tech'] == tech) & (self.gdf['year'] == self.year))
            index = is_tech[is_tech].index
            self.gdf.loc[is_tech, 'om_costs'] = self.discount(self.techs[tech].om_costs[index] *\
                                                self.houses[index] * self.techs[tech].factor[index])

    def extract_fuel_costs(self):
        """
        Extracts the total fuel costs needed in order to adopt each stove type across the study area.
        """
        for tech in self.gdf.loc[self.gdf["year"] == self.year, 'max_benefit_tech'].unique():
            is_tech = ((self.gdf['max_benefit_tech'] == tech) & (self.gdf['year'] == self.year))
            index = is_tech[is_tech].index
            self.gdf.loc[is_tech, 'fuel_costs'] = self.discount(self.techs[tech].fuel_costs[index] *\
                                                   self.houses[index] * self.techs[tech].factor[index])

    def extract_salvage(self):
        """
        Extracts the total salvage costs in order to adopt each stove type across the study area.
        """
        for tech in self.gdf.loc[self.gdf["year"] == self.year, 'max_benefit_tech'].unique():
            is_tech = ((self.gdf['max_benefit_tech'] == tech) & (self.gdf['year'] == self.year))
            index = is_tech[is_tech].index
            self.gdf.loc[is_tech, 'salvage_cost'] = self.discount(self.techs[tech].salvage_cost[index] *\
                                                     self.houses[index] * self.techs[tech].factor[index])

    def extract_emissions_costs_saved(self):
        """
        Extracts the economic value of the emissions by adopt each stove type across the study area.
        """
        for tech in self.gdf.loc[self.gdf["year"] == self.year, 'max_benefit_tech'].unique():
            is_tech = ((self.gdf['max_benefit_tech'] == tech) & (self.gdf['year'] == self.year))
            index = is_tech[is_tech].index
            self.gdf.loc[is_tech, 'emissions_costs_avoided'] = (self.techs[tech].decreased_carbon_costs[index] *
                                                       self.houses[index] * self.techs[tech].factor[index]).sum(axis=1)

    def extract_wealth_index(self, wealth_index, file_type="csv", x_column="longitude", y_column="latitude",
                             wealth_column="rwi"):

        if file_type == "csv":
            df = pd.read_csv(wealth_index)

            gdf = gpd.GeoDataFrame(df, geometry=gpd.points_from_xy(df[x_column], df[y_column]))
            gdf.crs = 4326
            gdf.to_crs(self.gdf.crs, inplace=True)

            s1_arr = np.column_stack((self.gdf.centroid.x, self.gdf.centroid.y))
            s2_arr = np.column_stack((gdf.centroid.x, gdf.centroid.y))

            def do_kdtree(combined_x_y_arrays, points):
                mytree = scipy.spatial.cKDTree(combined_x_y_arrays)
                dist, indexes = mytree.query(points)
                return dist, indexes

            results1, results2 = do_kdtree(s2_arr, s1_arr)
            self.gdf["relative_wealth"] = gdf.loc[results2][wealth_column].values

        elif file_type == "point":
            gdf = gpd.read_file(wealth_index)
            gdf.to_crs(self.gdf.crs, inplace=True)

            s1_arr = np.column_stack((self.gdf.centroid.x, self.gdf.centroid.y))
            s2_arr = np.column_stack((gdf.centroid.x, gdf.centroid.y))

            def do_kdtree(combined_x_y_arrays, points):
                mytree = scipy.spatial.cKDTree(combined_x_y_arrays)
                dist, indexes = mytree.query(points)
                return dist, indexes

            results1, results2 = do_kdtree(s2_arr, s1_arr)
            self.gdf["relative_wealth"] = gdf.loc[results2].reset_index()[wealth_column]

        elif file_type == "polygon":
            gdf = gpd.read_file(wealth_index)
            gdf.to_crs(self.gdf.crs, inplace=True)

            gdf.rename(columns={wealth_column: "relative_wealth"}, inplace=True)

            self.gdf = gpd.sjoin(self.gdf, gdf[["relative_wealth", "geometry"]], how="left")
        elif file_type == "raster":
            layer = RasterLayer('Demographics', 'Wealth', path=wealth_index, resample='average')

            layer.align(self.base_layer.path)

            self.raster_to_dataframe(layer, name="relative_wealth", method='read',
                                     fill_nodata_method='interpolate')
        else:
            raise ValueError("file_type needs to be either csv, raster, polygon or point.")

    @staticmethod
    def _re_name(df, labels, variable):
        if labels is not None:
            for value, label in labels.items():
                df[variable] = df[variable].str.replace('_', ' ')
                df.loc[df[variable] == value, variable] = label
            return df

    def _points_to_raster(self, dff, variable, cell_width=1000, cell_height=1000,
                          dtype=rasterio.uint8, nodata=0):
        bounds = self.mask_layer.bounds
        height, width = RasterLayer.shape_from_cell(bounds, cell_height, cell_width)
        transform = rasterio.transform.from_bounds(*bounds, width, height)
        rasterized = features.rasterize(
            ((g, v) for v, g in zip(dff[variable].values, dff['geometry'].values)),
            out_shape=(height, width),
            transform=transform,
            all_touched=True,
            fill=nodata,
            dtype=dtype)
        meta = dict(driver='GTiff',
                    dtype=dtype,
                    count=1,
                    crs=self.mask_layer.data.crs,
                    width=width,
                    height=height,
                    transform=transform,
                    nodata=nodata,
                    compress='DEFLATE')
        return rasterized, meta

    @staticmethod
    def _empty_raster_from_shape(crs, transform, height, width):
        array = np.empty((height, width))
        array[:] = np.nan
        raster = RasterLayer()
        raster.data = array
        raster.meta = dict(crs=crs,
                           dtype=float,
                           width=width,
                           height=height,
                           nodata=np.nan,
                           transform=transform)
        return raster

    def _base_layer_from_bounds(self, bounds, cell_height, cell_width):
        if 'index' not in self.gdf.columns:
            dff = self.gdf.copy().reset_index(drop=False)
        else:
            dff = self.gdf
        height, width = RasterLayer.shape_from_cell(bounds, cell_height, cell_width)
        transform = rasterio.transform.from_bounds(*bounds, width, height)
        geometry = dff["geometry"].apply(lambda geom: geom.wkb)
        gdf = dff.loc[geometry.drop_duplicates().index]
        rows, cols = rasterio.transform.rowcol(transform, gdf['geometry'].x, gdf['geometry'].y)
        self.rows = np.array(rows)
        self.cols = np.array(cols)
        self.base_layer = self._empty_raster_from_shape(self.gdf.crs, transform, height, width)

    def create_layer(self, variable: str, year: int, cumulative_stats: bool = True, name: Optional[str] = None,
                     labels: Optional[dict[str, str]] = None, cmap: Optional[dict[str, str]] = None,
                     metric: str = 'mean', 
                     nodata: Optional[Union[float, int]] = None) -> tuple[RasterLayer, dict[int, str], dict[int, str]]:
        """Creates a :class:`RasterLayer` from a column of the main GeoDataFrame (:attr:`gdf`).

        If the data is categorical, then a rasterized version of the data is created, using integers in asscending
        order for the diffenrent unique categories found. A ``codes`` and a ``cmap`` dictionaries will be returned
        containing the names and color equivalent of the numbered categories.

        If the data is non-categorical, the source data will be rasterized into the :class:`RasterLayer` using one of
        the available ``metrics``.

        Parameters
        ----------
        variable: str
            The column name from the :attr:`gdf` to use.
        year: int, optional
            The year for which the layer should be created.
        cumulative_stats: bool, default True
            Determines wether the stats and map is cumulative or only for the year chosen.
        name: str, optional
            The name to give to the :class:`RasterLayer`.
        labels: dictionary of str key-value pairs, optional
            Dictionary with the keys-value pairs to use for the data categories. It is only used for categorical data.

            .. code-block:: python
               :caption: Example of labels dictionary

               >>> labels = {'Biogas and Electricity': 'Electricity and Biogas',
               ...           'Collected Traditional Biomass': 'Biomass',
               ...           'Collected Improved Biomass': 'Biomass ICS (ND)',
               ...           'Traditional Charcoal': 'Charcoal',
               ...           'Biomass Forced Draft': 'Biomass ICS (FD)',
               ...           'Pellets Forced Draft': 'Pellets ICS (FD)'}

        cmap: dictionary of str key-value pairs, optional
            Dictionary with the colors to use for each data category. It is only used for categorical data.

            .. code-block:: python
               :caption: Example of cmap dictionary

               >>> cmap = {'Biomass ICS (ND)': '#6F4070',
               ...         'LPG': '#66C5CC',
               ...         'Biomass': '#FFB6C1',
               ...         'Biomass ICS (FD)': '#af04b3',
               ...         'Pellets ICS (FD)': '#ef02f5',
               ...         'Charcoal': '#364135',
               ...         'Charcoal ICS': '#d4bdc5',
               ...         'Biogas': '#73AF48',
               ...         'Biogas and Biomass ICS (ND)': '#F6029E',
               ...         'Biogas and Biomass ICS (FD)': '#F6029E',
               ...         'Biogas and Pellets ICS (FD)': '#F6029E',
               ...         'Biogas and LPG': '#0F8554',
               ...         'Biogas and Biomass': '#266AA6',
               ...         'Biogas and Charcoal': '#3B05DF',
               ...         'Biogas and Charcoal ICS': '#3B59DF',
               ...         'Electricity': '#CC503E',
               ...         'Electricity and Biomass ICS (ND)': '#B497E7',
               ...         'Electricity and Biomass ICS (FD)': '#B497E7',
               ...         'Electricity and Pellets ICS (FD)': '#B497E7',
               ...         'Electricity and LPG': '#E17C05',
               ...         'Electricity and Biomass': '#FFC107',
               ...         'Electricity and Charcoal ICS': '#660000',
               ...         'Electricity and Biogas': '#f97b72',
               ...         'Electricity and Charcoal': '#FF0000'}

        metric: str, default 'mean'
            Metric to use to aggregate data. It is only used for non-categorical data. Available metrics:

            * ``mean``: average value between technologies used in the same cell.
            * ``total``: the total value of the data accounting for all households in the cell.
            * ``per_100k``: the values are calculated per 100 thousand population withing each cell.
            * ``per_household``: average value per househol in each cell.

        Returns
        -------
        raster: RasterLayer
            The :class:RasterLayer object.
        codes: dictionary of int-str pairs
            Contains the name equivalent to therasterized data (used if the data is categorical).
        cmap: dictionary of int-str pairs
            A modified cmap containing the color s equivalent to the rasterized data (used if the data is categorical).
        """
        codes = None
        if self.base_layer is not None:
            layer = np.empty(self.base_layer.data.shape)
            dff = self.gdf.copy().reset_index(drop=False)
        else:
            layer = None
            dff = self.gdf.copy()

        if cumulative_stats:
            dff.loc[dff['year'] > year, variable] = 'None'
        else:
            dff.loc[dff['year'] != year, variable] = 'None'

        if isinstance(self.gdf[variable].iloc[0], str):
            if isinstance(labels, dict):
                dff = self._re_name(dff, labels, variable)
            dff[variable] += ' and '
            dff = dff.groupby('index').agg({variable: 'sum', 'geometry': 'first'})
            dff[variable] = [s[0:len(s) - 5] for s in dff[variable]]
            if isinstance(labels, dict):
                dff = self._re_name(dff, labels, variable)

            dff.loc[dff[variable].isin(['None and None']), variable] = 'None'

            if isinstance(cmap, dict):
                # _codes = {tech: i for i, tech in enumerate(dff[variable].unique())}
                _codes = {tech: i + 1 for i, tech in enumerate(cmap.keys())}
                codes = {tech: _codes[tech] for tech in dff[variable].unique()}
                codes = dict(sorted(codes.items(), key=lambda item: item[1]))
                # cmap = {_codes[tech]: cmap[tech] for tech in cmap.keys()}
                cmap = {codes[tech]: cmap[tech] for tech in dff[variable].unique()}
                cmap = dict(sorted(cmap.items()))
            else:
                codes = {tech: i for i, tech in enumerate(dff[variable].unique())}

            if self.rows is not None:
                if nodata is None:
                    nodata = 0
                layer[:] = nodata
                layer[self.rows, self.cols] = [codes[tech] for tech in dff[variable]]
                meta = self.base_layer.meta
                meta.update(nodata=nodata, dtype='uint16')
            else:
                dff['codes'] = [codes[tech] for tech in dff[variable]]
                layer, meta = self._points_to_raster(dff, 'codes', dtype='uint16', nodata=nodata)
        else:
            # TODO: when printing time_saved there needs to be a special case for these metrics
            if metric == 'total':
                dff[variable].replace('None', np.nan, inplace=True)
                dff = dff.groupby('index').agg({variable: 'sum', 'geometry': 'first'})
                dff[variable].replace(0, np.nan, inplace=True)
            elif metric == 'per_100k':
                dff[variable].replace('None', np.nan, inplace=True)
                dff = dff.groupby('index').agg({variable: 'sum', 'Pop': 'sum',
                                                'geometry': 'first'})
                dff[variable] = dff[variable] * 100000 / dff['Pop']
                dff[variable].replace(0, np.nan, inplace=True)
            elif metric == 'per_household':
                dff[variable].replace('None', np.nan, inplace=True)
                dff = dff.groupby('index').agg({variable: 'sum', "Households": 'sum',
                                                'geometry': 'first'})
                dff[variable] = dff[variable] / dff["Households"]
                dff[variable].replace(0, np.nan, inplace=True)
            else:
                dff[variable].replace('None', np.nan, inplace=True)
                dff = dff.groupby('index').agg({variable: metric, 'geometry': 'first'})
                dff[variable].replace(0, np.nan, inplace=True)
            if self.rows is not None:
                if nodata is None:
                    nodata = 0
                layer[:] = nodata
                layer[self.rows, self.cols] = dff[variable]
                meta = self.base_layer.meta
                meta.update(nodata=nodata, dtype='float32')
            else:
                layer, meta = self._points_to_raster(dff, variable, dtype='float32',
                                                     nodata=np.nan)
            variable = variable + '_' + metric
        if name is not None:
            variable = name
        raster = RasterLayer('Output', variable)
        raster.data = layer
        raster.meta = meta

        return raster, codes, cmap

    def to_raster(self, variable: str,
                  labels: Optional[dict[str, str]] = None,
                  cmap: Optional[dict[str, str]] = None,
                  metric: str = 'mean'):
        """Creates a RasterLayer and saves it as a ``.tif`` file and a ``.clr`` colormap.

        Parameters
        ----------
        variable: str
            The column name from the :attr:`gdf` to use.
        labels: dictionary of str key-value pairs, optional
            Dictionary with the keys-value pairs to use for the data categories. It is only used for categorical data---
            see :meth:`create_layer`.
        cmap: dictionary of str key-value pairs, optional
            Dictionary with the colors to use for each data category. It is only used for categorical data---see
            :meth:`create_layer`.
        metric: str, default 'mean'
            Metric to use to aggregate data. It is only used for non-categorical data. For available metrics see
            :meth:`create_layer`.
        """
        raster, codes, cmap = self.create_layer(variable, labels=labels, cmap=cmap, metric=metric)
        raster.save(os.path.join(self.output_directory, 'Rasters'))
        print(f'Layer saved in {os.path.join(self.output_directory, "Rasters", raster.name + ".tif")}\n')
        if codes and cmap:
            with open(os.path.join(self.output_directory, 'Rasters', f'{variable}ColorMap.clr'), 'w') as f:
                for label, code in codes.items():
                    r = int(to_rgb(cmap[code])[0] * 255)
                    g = int(to_rgb(cmap[code])[1] * 255)
                    b = int(to_rgb(cmap[code])[2] * 255)
                    f.write(f'{code} {r} {g} {b} 255 {label}\n')

    def plot(self, variable: str, metric='mean',
             labels: Optional[dict[str, str]] = None,
             year: Optional[int] = None,
             cumulative_stats: bool = True,
             cmap: Union[dict[str, str], str] = 'viridis',
             cumulative_count: Optional[tuple[float, float]] = None,
             quantiles: Optional[tuple[float]] = None,
             nodata: Union[float, int] = np.nan,
             admin_layer: Optional[Union[gpd.GeoDataFrame, VectorLayer]] = None,
             title: Optional[str] = None,
             legend: bool = True, legend_title: str = '', legend_cols: int = 1,
             legend_position: tuple[float, float] = (1.05, 1),
             legend_prop: dict = {'title': {'size': 12, 'weight': 'bold'}, 'size': 12},
             stats: bool = False, extra_stats: Optional[dict] = None,
             stats_position: tuple[float, float] = (1.05, 0.5), stats_fontsize: int = 12,
             scale_bar: Optional[dict] = None, north_arrow: Optional[dict] = None,
             ax: Optional['matplotlib.axes.Axes'] = None,
             figsize: tuple[float, float] = (6.4, 4.8),
             rasterized: bool = True,
             dpi: float = 150,
             save_style: bool = False, style_classes: int = 5):
        """Plots a map from a desired column ``variable`` from the :attr:`gdf`.

        Parameters
        ----------
        variable: str
            The column name from the :attr:`gdf` to use.
        metric: str, default 'mean'
            Metric to use to aggregate data. It is only used for non-categorical data. For available metrics see
            :meth:`create_layer`.
        labels: dictionary of str key-value pairs, optional
            Dictionary with the keys-value pairs to use for the data categories. It is only used for categorical data---
            see :meth:`create_layer`.
        year: int, optional
            Determines which year to generate the map, figures and stats for. If not specified, year is later put equal
            to the end year given in the socio-economic specs file.
        cumulative_stats: bool, default True
            Determines wether the stats and map is cumulative or only for the year chosen.
        cmap: dictionary of str key-value pairs or str, default 'viridis'
            Dictionary with the colors to use for each data category if the data is categorical---see
            :meth:`create_layer`. If the data is continuous, then a name af a color scale accepted y
            :doc:`matplotlib<matplotlib:tutorials/colors/colormaps>` should be passed.
        cumulative_count: array-like of float, optional
            List of lower and upper limits to consider for the cumulative count. If defined the map will be displayed
            with the cumulative count representation of the data.

            .. seealso::
               :meth:`RasterLayer.cumulative_count`

        quantiles: array-like of float, optional
            Quantile or sequence of quantiles to compute, which must be between 0 and 1 inclusive. If defined the map
            will be displayed with the quantiles representation of the data.

            .. seealso::
               :meth:`RasterLayer.quantiles`

        admin_layer: gpd.GeoDataFrame or VectorLayer, optional
            The administrative boundaries to plot as background. If no ``admin_layer`` is provided then the
            :attr:``mask_layer`` will be used if available, if not then no boundaries will be ploted.

        title: str, optional
            The title of the plot.
        legend: bool, default False
            Whether to display a legend---only applicable for categorical data.
        legend_title: str, default ''
            Title of the legend.
        legend_cols: int, default 1
            Number of columns to divide the rows of the legend.
        legend_position: array-like of float, default (1.05, 1)
            Position of the upper-left corner of the legend measured in fraction of `x` and `y` axis.
        legend_prop: dict
            Dictionary with the font properties of the legend. It can contain any property accepted by the ``prop``
            parameter from :doc:`matplotlib.pyplot.legend<matplotlib:api/_as_gen/matplotlib.pyplot.legend>`. It
            defaults to ``{'title': {'size': 12, 'weight': 'bold'}, 'size': 12}``.
        stats: bool, default False
            Whether to display the statistics of the analysis in the map.
        stats_position: array-like of float, default (1.05, 1)
            Position of the upper-left corner of the statistics box measured in fraction of `x` and `y` axis.
        stats_fontsize: int, default 12
            The font size of the statistics text.
        scale_bar: dict, optional
            Dictionary with the parameters needed to create a :class:`ScaleBar`. If not defined, no scale bar will be
            displayed.

            .. code-block::
               :caption: Scale bar dictionary example

               dict(size=1000000, style='double', textprops=dict(size=8),
                    linekw=dict(lw=1, color='black'), extent=0.01)

            .. Note::
               See :func:`onstove.scale_bar` for more details

        north_arrow: dict, optional
            Dictionary with the parameters needed to create a north arrow icon in the map. If not defined, the north
            icon wont be displayed.

            .. code-block::
               :caption: North arrow dictionary example

               dict(size=30, location=(0.92, 0.92), linewidth=0.5)

            .. Note::
               See :func:`onstove.north_arrow` for more details

        ax: matplotlib.axes.Axes, optional
            A matplotlib axes instance can be passed in order to overlay layers in the same axes.
        figsize: tuple of floats, default (6.4, 4.8)
            The size of the figure in inches.
        rasterized: bool, default True
            Whether to rasterize the output.It converts vector graphics into a raster image (pixels). It can speed up
            rendering and produce smaller files for large data sets---see more at
            :doc:`matplotlib:gallery/misc/rasterization_demo`.
        dpi: int, default 150
            The resolution of the figure in dots per inch.
        save_style: bool, default False
            Whether to save the style of the plot as a ``.sld`` file---see :meth:`onstove.RasterLayer.save_style`.
        style_classes: int, default 5
            number of classes to include in the ``.sld`` style.

        Examples
        --------
        >>> africa = OnStove('results.pkl')
        ...
        >>> cmap = {'Biomass ICS (ND)': '#6F4070',
        ...         'LPG': '#66C5CC',
        ...         'Biomass': '#FFB6C1',
        ...         'Biomass ICS (FD)': '#af04b3',
        ...         'Pellets ICS (FD)': '#ef02f5',
        ...         'Charcoal': '#364135',
        ...         'Charcoal ICS': '#d4bdc5',
        ...         'Biogas': '#73AF48',
        ...         'Biogas and Biomass ICS (ND)': '#F6029E',
        ...         'Biogas and Biomass ICS (FD)': '#F6029E',
        ...         'Biogas and Pellets ICS (FD)': '#F6029E',
        ...         'Biogas and LPG': '#0F8554',
        ...         'Biogas and Biomass': '#266AA6',
        ...         'Biogas and Charcoal': '#3B05DF',
        ...         'Biogas and Charcoal ICS': '#3B59DF',
        ...         'Electricity': '#CC503E',
        ...         'Electricity and Biomass ICS (ND)': '#B497E7',
        ...         'Electricity and Biomass ICS (FD)': '#B497E7',
        ...         'Electricity and Pellets ICS (FD)': '#B497E7',
        ...         'Electricity and LPG': '#E17C05',
        ...         'Electricity and Biomass': '#FFC107',
        ...         'Electricity and Charcoal ICS': '#660000',
        ...         'Electricity and Biogas': '#f97b72',
        ...         'Electricity and Charcoal': '#FF0000'}
        ...
        >>>   labels = {'Biogas and Electricity': 'Electricity and Biogas',
        ...             'Collected Traditional Biomass': 'Biomass',
        ...             'Collected Improved Biomass': 'Biomass ICS (ND)',
        ...             'Traditional Charcoal': 'Charcoal',
        ...             'Biomass Forced Draft': 'Biomass ICS (FD)',
        ...             'Pellets Forced Draft': 'Pellets ICS (FD)'}
        ...
        >>> scale_bar_prop = dict(size=1000000, style='double', textprops=dict(size=8),
        ...                       linekw=dict(lw=1, color='black'), extent=0.01)
        >>> north_arow_prop = dict(size=30, location=(0.92, 0.92), linewidth=0.5)
        ...
        >>> africa.plot('max_benefit_tech', labels=labels, cmap=cmap,
        ...             stats=True, stats_position=(-0.002, 0.61), stats_fontsize=10,
        ...             legend=True, legend_position=(0.03, 0.47),
        ...             legend_title='Maximum benefit cooking technology',
        ...             legend_prop={'title': {'size': 10, 'weight': 'bold'}, 'size': 10},
        ...             scale_bar=scale_bar_prop, north_arrow=north_arow_prop,
        ...             figsize=(16, 9), dpi=300, rasterized=True)

        .. figure:: ../images/max_benefit_tech.png
           :width: 700
           :alt: max benefit cooking technology over SSA created with OnStove
           :align: center

        See also
        --------
        create_layer
        to_image
        to_raster
        RasterLayer.plot
        VectorLayer.plot
        """
<<<<<<< HEAD

        if year is None:
            year = self.specs["end_year"]

        raster, codes, cmap = self.create_layer(variable, year=year, cumulative_stats=cumulative_stats, labels=labels, cmap=cmap, metric=metric)

=======
        raster, codes, cmap = self.create_layer(variable, labels=labels, cmap=cmap, 
                                                metric=metric, nodata=nodata)
>>>>>>> cb7317dc
        if isinstance(admin_layer, gpd.GeoDataFrame):
            admin_layer = admin_layer
        elif isinstance(self.mask_layer, VectorLayer):
            admin_layer = self.mask_layer.data
        else:
            # print('sisas')
            admin_layer = None

        if ax is None:
            fig, ax = plt.subplots(1, 1, figsize=figsize, dpi=dpi)

        if stats:
<<<<<<< HEAD
            self._add_statistics(ax, year, cumulative_stats, stats_position, stats_fontsize)
=======
            self._add_statistics(ax, stats_position, stats_fontsize, variable=variable, extra_stats=extra_stats)
>>>>>>> cb7317dc

        ax = raster.plot(cmap=cmap, cumulative_count=cumulative_count,
                         quantiles=quantiles,
                         categories=codes, legend_position=legend_position,
                         admin_layer=admin_layer, title=title, legend=legend,
                         legend_title=legend_title, legend_cols=legend_cols, rasterized=rasterized,
                         ax=ax, legend_prop=legend_prop, scale_bar=scale_bar, north_arrow=north_arrow)

        if save_style:
            if codes:
                categories = {v: f"{v} = {k}" for k, v in codes.items()}
                quantiles = None
            else:
                categories = False
            raster.save_style(os.path.join(self.output_directory, 'Output'),
                              cmap=cmap, quantiles=quantiles, categories=categories,
                              classes=style_classes)

<<<<<<< HEAD
    def _add_statistics(self, ax, year, cumulative_stats, stats_position, fontsize=12):
=======
        return ax

    def _add_statistics(self, ax, stats_position, fontsize=12, variable='max_benefit_tech', 
                        extra_stats: Optional[dict] = None):  

        extra_text = []
        extra_values = []
        if isinstance(extra_stats, dict):
            for name, stat in extra_stats.items():
                extra_text.append(TextArea(name, textprops=dict(fontsize=fontsize, color='black')))
                extra_values.append(TextArea(stat, textprops=dict(fontsize=fontsize, color='black')))
                
        summary = self.summary(total=True, pretty=False, variable=variable, remove_none=True)
>>>>>>> cb7317dc
        deaths = TextArea("Deaths avoided", textprops=dict(fontsize=fontsize, color='black'))
        health = TextArea("Health costs avoided", textprops=dict(fontsize=fontsize, color='black'))
        emissions = TextArea("Emissions avoided", textprops=dict(fontsize=fontsize, color='black'))
        time = TextArea("Time saved", textprops=dict(fontsize=fontsize, color='black'))
        # costs = TextArea("Total system cost", textprops=dict(fontsize=fontsize, color='black'))

        texts_vbox = VPacker(children=[deaths, health, emissions, time, *extra_text], pad=0, sep=6)

<<<<<<< HEAD
        if cumulative_stats:
            mask = self.gdf['year'] <= year
        else:
            mask = self.gdf['year'] == year

        deaths_avoided = self.gdf.loc[mask, 'deaths_avoided'].sum()
        health_costs_avoided = self.gdf.loc[mask, 'health_costs_avoided'].sum() / 1000000000
        reduced_emissions = self.gdf.loc[mask, 'reduced_emissions'].sum() / 1000000000
        time_saved = (self.gdf.loc[mask, 'time_saved'] * self.gdf.loc[mask, "Households"]).sum() / \
                      self.gdf.loc[mask, "Households"].sum()


        deaths = TextArea(f"{deaths_avoided:,.0f}", textprops=dict(fontsize=fontsize, color='black'))
        health = TextArea(f"{health_costs_avoided:,.2f} BUSD", textprops=dict(fontsize=fontsize, color='black'))
=======
        deaths_avoided = summary.loc['total', 'deaths_avoided']
        health_costs_avoided = summary.loc['total', 'health_costs_avoided'] / 1000
        reduced_emissions = summary.loc['total', 'reduced_emissions']
        time_saved = summary.loc['total', 'time_saved']
        # total_costs = (summary.loc['total', 'investment_costs'] + summary.loc['total', 'fuel_costs'] + 
                       # summary.loc['total', 'om_costs'] - summary.loc['total', 'salvage_value'])

        
        deaths = TextArea(f"{deaths_avoided:,.0f} pp/yr", textprops=dict(fontsize=fontsize, color='black'))
        health = TextArea(f"{health_costs_avoided:,.2f} BUS$", textprops=dict(fontsize=fontsize, color='black'))
>>>>>>> cb7317dc
        emissions = TextArea(f"{reduced_emissions:,.2f} Mton", textprops=dict(fontsize=fontsize, color='black'))
        time = TextArea(f"{time_saved:,.2f} h/hh.day", textprops=dict(fontsize=fontsize, color='black'))
        # costs = TextArea(f"{total_costs:,.2f} MUS$", textprops=dict(fontsize=fontsize, color='black'))
        
        values_vbox = VPacker(children=[deaths, health, emissions, time, *extra_values], pad=0, sep=6, align='right')

        hvox = HPacker(children=[texts_vbox, values_vbox], pad=0, sep=-12) # sep=6

        ab = AnnotationBbox(hvox, stats_position,
                            xycoords='axes fraction',
                            box_alignment=(0, 1),
                            pad=0.0,
                            bboxprops=dict(boxstyle='round',
                                           facecolor='#f1f1f1ff',
                                           edgecolor='lightgray'))

        ax.add_artist(ab)

    def to_image(self, variable, name=None, type='png', cmap='viridis', cumulative_count=None, quantiles=None,
                 legend_position=(1.05, 1), admin_layer=None, title=None, dpi=300, labels=None, legend=True,
                 legend_title='', legend_cols=1, rasterized=True, stats=False, 
                 extra_stats: Optional[dict] = None, stats_position=(1.05, 0.5),
                 stats_fontsize=12, metric='mean', scale_bar=None, north_arrow=None, figsize=(6.4, 4.8),
                 legend_prop={'title': {'size': 12, 'weight': 'bold'}, 'size': 12}):
        raster, codes, cmap = self.create_layer(variable, name=name, labels=labels, cmap=cmap, metric=metric)
        if isinstance(admin_layer, gpd.GeoDataFrame):
            admin_layer = admin_layer
        elif not admin_layer:
            admin_layer = self.mask_layer.data

        if stats:
            fig, ax = plt.subplots(1, 1, figsize=figsize, dpi=dpi)
<<<<<<< HEAD
            self._add_statistics(ax, year, cumulative_stats, stats_position, stats_fontsize)
=======
            self._add_statistics(ax, stats_position, stats_fontsize, variable=variable, extra_stats=extra_stats)
>>>>>>> cb7317dc
        else:
            fig, ax = plt.subplots(1, 1, figsize=figsize, dpi=dpi)

        raster.save_image(self.output_directory, type=type, cmap=cmap, cumulative_count=cumulative_count,
                          quantiles=quantiles, categories=codes, legend_position=legend_position,
                          admin_layer=admin_layer, title=title, ax=ax, dpi=dpi,
                          legend=legend, legend_title=legend_title, legend_cols=legend_cols, rasterized=rasterized,
                          scale_bar=scale_bar, north_arrow=north_arrow, legend_prop=legend_prop)

    def summary(self, total=True, pretty=True, labels=None, cumulative_stats = True, year = None):

        if year is None:
            year = self.specs['end_year']

        if cumulative_stats:
            dff = self.gdf.loc[self.gdf["year"] <= year].copy()
        else:
            dff = self.gdf.loc[self.gdf["year"] == year].copy()

<<<<<<< HEAD
        if labels is not None:
            dff = self._re_name(dff, labels, 'max_benefit_tech')

        tot_hh = dff['max_benefit_tech'].map(dff.groupby('max_benefit_tech')['Households'].sum())
        dff['time_weighted'] = dff['time_saved'] * dff['Households'] / tot_hh

        summary = dff.groupby(['max_benefit_tech']).agg({'Pop': lambda row: np.nansum(row) / 1000000,
                                                         "Households": lambda row: np.nansum(row) / 1000000,
                                                         'maximum_net_benefit': lambda row: np.nansum(row) / 1000000000,
=======
    # TODO: make this a property
    def summary(self, total=True, pretty=True, labels=None, variable='max_benefit_tech', remove_none=False):
        dff = self.gdf.copy()
        if labels is not None:
            dff = self._re_name(dff, labels, variable)
        for attribute in ['maximum_net_benefit', 'deaths_avoided', 'health_costs_avoided', 'time_saved',
                          'opportunity_cost_gained', 'reduced_emissions', 'emissions_costs_saved',
                          'investment_costs', 'fuel_costs', 'om_costs', 'salvage_value']:
            dff[attribute] *= dff['Households']
        summary = dff.groupby([variable]).agg({'Calibrated_pop': lambda row: np.nansum(row) / 1000000,
                                                         'Households': lambda row: np.nansum(row) / 1000000,
                                                         'maximum_net_benefit': lambda row: np.nansum(row) / 1000000,
>>>>>>> cb7317dc
                                                         'deaths_avoided': 'sum',
                                                         'health_costs_avoided': lambda row: np.nansum(row) / 1000000000,
                                                         'time_weighted': 'sum',
                                                         'opportunity_cost': lambda row: np.nansum(
                                                             row) / 1000000000,
                                                         'reduced_emissions': lambda row: np.nansum(row) / 1000000000,
<<<<<<< HEAD
                                                         'emissions_costs_avoided': lambda row: np.nansum(row) / 1000000000,
                                                         'investment_costs': lambda row: np.nansum(row) / 1000000000,
                                                         'fuel_costs': lambda row: np.nansum(row) / 1000000000,
                                                         'om_costs': lambda row: np.nansum(row) / 1000000000,
                                                         'salvage_cost': lambda row: np.nansum(row) / 1000000000,
                                                         }).reset_index()
        if total:
            total = summary[summary.columns[1:]].sum().rename('Total')
            total['max_benefit_tech'] = 'Total'
            total['time_weighted'] = sum(summary['time_weighted'] * summary['Households']) / total['Households']
=======
                                                         'emissions_costs_saved': lambda row: np.nansum(row) / 1000000,
                                                         'investment_costs': lambda row: np.nansum(row) / 1000000,
                                                         'fuel_costs': lambda row: np.nansum(row) / 1000000,
                                                         'om_costs': lambda row: np.nansum(row) / 1000000,
                                                         'salvage_value': lambda row: np.nansum(row) / 1000000,
                                                         })
        if remove_none:
            summary.drop('None', errors='ignore', inplace=True)
        summary.reset_index(inplace=True)
        if total:
            total = summary[summary.columns[1:]].sum().rename('total')
            total[variable] = 'total'
>>>>>>> cb7317dc
            summary = pd.concat([summary, total.to_frame().T])

        if pretty:
<<<<<<< HEAD
            summary.rename(columns={'max_benefit_tech': 'Max benefit technology',
                                    'Pop': 'Population (Million)',
                                    "Households": 'Households (Millions)',
                                    'maximum_net_benefit': 'Total net benefit (BUSD)',
                                    'deaths_avoided': 'Total deaths avoided',
                                    'health_costs_avoided': 'Health costs avoided (BUSD)',
                                    'time_weighted': 'Time saved (hours/hh.day)',
                                    'opportunity_cost': 'Opportunity cost avoided (BUSD)',
=======
            summary.rename(columns={variable: 'Max benefit technology',
                                    'Calibrated_pop': 'Population (Million)',
                                    'Households': 'Households (Millions)',
                                    'maximum_net_benefit': 'Total net benefit (MUSD)',
                                    'deaths_avoided': 'Total deaths avoided (pp/yr)',
                                    'health_costs_avoided': 'Health costs avoided (MUSD)',
                                    'time_saved': 'hours/hh.day',
                                    'opportunity_cost_gained': 'Opportunity cost avoided (MUSD)',
>>>>>>> cb7317dc
                                    'reduced_emissions': 'Reduced emissions (Mton CO2eq)',
                                    'emissions_costs_avoided': 'Emissions costs saved (BUSD)',
                                    'investment_costs': 'Investment costs (BUSD)',
                                    'fuel_costs': 'Fuel costs (BUSD)',
                                    'om_costs': 'O&M costs (BUSD)',
                                    'salvage_cost': 'Salvage value (BUSD)'}, inplace=True)

        return summary

    def plot_split(self, labels: Optional[dict[str, str]] = None,
                   year: Optional[int] = None,
                   cumulative_stats: bool = True,
                   cmap: Optional[dict[str, str]] = None,
<<<<<<< HEAD
                   x_variable: str = 'Pop',
=======
                   x_variable: str = 'Calibrated_pop',
                   ascending: bool = True,
                   orientation: str = 'horizontal',
                   text_kwargs: Optional[dict] = None,
                   annotation_kwargs: Optional[dict] = None,
                   labs_kwargs: Optional[dict] = None,
                   legend_kwargs: Optional[dict] = None,
                   theme_name: str = 'minimal',
>>>>>>> cb7317dc
                   height: float = 1.5, width: float = 2.5,
                   save_as: Optional[bool] = None,
				   fill='max_benefit_tech') -> 'matplotlib.Figure':
        """Displays a bar plot with the population or households share using the technologies with highest net-benefits
        over the study area.

        Parameters
        ----------
        labels: dictionary of str key-value pairs, optional
            Dictionary with the keys-value pairs to use for the data categories.

            .. code-block:: python
               :caption: Example of labels dictionary

               >>> labels = {'Collected Traditional Biomass': 'Biomass',
               ...           'Collected Improved Biomass': 'Biomass ICS (ND)',
               ...           'Traditional Charcoal': 'Charcoal',
               ...           'Biomass Forced Draft': 'Biomass ICS (FD)',
               ...           'Pellets Forced Draft': 'Pellets ICS (FD)'}

        cmap: dictionary of str key-value pairs, optional
            Dictionary with the colors to use for each technology.

            .. code-block:: python
               :caption: Example of cmap dictionary

               >>> cmap = {'Biomass ICS (ND)': '#6F4070',
               ...         'LPG': '#66C5CC',
               ...         'Biomass': '#FFB6C1',
               ...         'Biomass ICS (FD)': '#af04b3',
               ...         'Pellets ICS (FD)': '#ef02f5',
               ...         'Charcoal': '#364135',
               ...         'Charcoal ICS': '#d4bdc5',
               ...         'Biogas': '#73AF48'}

<<<<<<< HEAD
        x_variable: str, default 'Pop'
            The variable to use in the x axis. Two options are available ``Pop`` and ``Households``.
=======
        x_variable: str, default 'Calibrated_pop'
            The variable to use in the x axis. Two options are available ``Calibrated_pop`` and ``Households``.
        orientation: str, default 'horizontal'
            It defines the orientation of the bar plot, takes as options 'horizontal' or 'vertical'.
        text_kwargs: dict, optional
            Dictionary with arguments for the general text of the plot such as text size. It defaults to
            ``text_kwargs=dict(text=dict(size=9))``.
        annotation_kwargs: dict, optional
            Dictionary with arguments for the annotations text of the plot such as text size, color, vertical and
            horizontal alignment. It defaults to
            ``annotation_kwargs=dict(color='black', size=10, va='center', ha='left')``.
        labs_kwargs: dict, optional
            Dictionary with arguments for the x, y and fill labels. It defaults to
            ``labs_kwargs=dict(x='Stove share', y='Population (Millions)', fill='Cooking technology')``.
        legend_kwargs: dict, optional
            Dictionary with arguments for the legend such as the legend position. It defaults to
            ``legend_kwargs=dict(legend_position='none')``.
>>>>>>> cb7317dc
        height: float, default 1.5
            The heihg of the figure in inches.
        width: float, default 2.5
            The width of the figure in inches.
        save_as: str, optional
            If a string is passed, then the plot will be saved with that name as a ``pdf`` file in the
            :attr:`output_directory`.

        Returns
        -------
        matplotlib.Figure
            Figure object used to plot the technology split.
        """
<<<<<<< HEAD
        if year is None:
            year = self.specs["end_year"]
=======
        df = self.summary(total=False, pretty=False, labels=labels, variable=fill)
        df['labels'] = df[x_variable] / df[x_variable].sum()
        df = df.loc[(df[fill]!='None')]
>>>>>>> cb7317dc

        df = self.summary(total=False, pretty=False, labels=labels, cumulative_stats=cumulative_stats, year=year)

        variables = {'Pop': 'Population (Millions)', "Households": 'Households (Millions)'}

        tech_list = df.sort_values(x_variable, ascending=ascending)[fill].tolist()

        if orientation in ['Horizontal', 'horizontal', 'H', 'h']:
            if annotation_kwargs is None:
                annotation_kwargs = dict(color='black', size=10, va='center', ha='left')
        elif orientation in ['Vertical', 'vertical', 'V', 'v']:
            if annotation_kwargs is None:
                annotation_kwargs = dict(color='black', size=10, va='bottom', ha='center')
        else:
            raise ValueError('The value provided to the orientation parameter is not valid. Please choose between '
                             '"horizontal" and "vertical"')

        if text_kwargs is None:
            text_kwargs = dict(text=element_text(size=9))
        else:
            for item, value in text_kwargs.items():
                if isinstance(value, dict):
                    text_kwargs[item] = element_text(**value)
                elif value is None:
                    text_kwargs[item] = element_blank()

        if labs_kwargs is None:
            labs_kwargs = dict(x='Stove share', y=variables[x_variable], fill='Cooking technology')
        else:
            _labs_kwargs = dict(x='Stove share', y=variables[x_variable], fill='Cooking technology')
            _labs_kwargs.update(labs_kwargs)
            labs_kwargs = _labs_kwargs

        if legend_kwargs is None:
            legend_kwargs = dict(legend_position='none')
            
        if theme_name == 'minimal':
            theme_name = theme_minimal()
        elif theme_name == 'classic':
            theme_name = theme_classic()

        p = (ggplot(df)
             + geom_col(aes(x=fill, y=x_variable, fill=fill))
             + geom_text(aes(y=df[x_variable], x=fill,
                             label=df['labels']),
                         format_string='{:.0%}',
                         **annotation_kwargs)
             + ylim(0, df[x_variable].max() * 1.15)
             + scale_x_discrete(limits=tech_list)
             + theme_name
             + theme(**legend_kwargs, **text_kwargs,  
                     panel_background = element_rect(fill=(0,0,0,0)),
                     plot_background = element_rect(fill=(0,0,0,0), color=(0,0,0,0)))
             + labs(**labs_kwargs)
             )

        if orientation in ['Horizontal', 'horizontal', 'H', 'h']:
            p += coord_flip()

        if cmap is not None:
            p += scale_fill_manual(cmap)

        if save_as is not None:
            file = os.path.join(self.output_directory, f'{save_as}.pdf')
            p.save(file, height=height, width=width)
        else:
            return p

    def plot_costs_benefits(self, labels: Optional[dict[str, str]] = None,
                            year: Optional[int] = None,
                            cumulative_stats: bool = True,
                            cmap: Optional[dict[str, str]] = None,
                            height: float = 1.5, width: float = 2.5,
                            save_as: Optional[bool] = None,
							variable: str = 'max_benefit_tech') -> 'matplotlib.Figure':
        """Displays a stacked bar plot with the aggregated total costs and benefits for the technologies with the
        highest net-benefits over the study area.

        Parameters
        ----------
        labels: dictionary of str key-value pairs, optional
            Dictionary with the keys-value pairs to use for the technology categories.

            .. code-block:: python
               :caption: Example of labels dictionary

               >>> labels = {'Collected Traditional Biomass': 'Biomass',
               ...           'Collected Improved Biomass': 'Biomass ICS (ND)',
               ...           'Traditional Charcoal': 'Charcoal',
               ...           'Biomass Forced Draft': 'Biomass ICS (FD)',
               ...           'Pellets Forced Draft': 'Pellets ICS (FD)'}

        cmap: dictionary of str key-value pairs, optional
            Dictionary with the colors to use for each cost/benefit category.

            .. code-block:: python
               :caption: Example of cmap dictionary

               >>> cmap = {'Health costs avoided': '#542788',
               ...         'Investment costs': '#b35806',
               ...         'Fuel costs': '#f1a340',
               ...         'Emissions costs saved': '#998ec3',
               ...         'Om costs': '#fee0b6',
               ...         'Opportunity cost gained': '#d8daeb'}

        height: float, default 1.5
            The heihg of the figure in inches.
        width: float, default 2.5
            The width of the figure in inches.
        save_as: str, optional
            If a string is passed, then the plot will be saved with that name as a ``pdf`` file in the
            :attr:`output_directory`.

        Returns
        -------
        matplotlib.Figure
            Figure object used to plot the cost and benefits.
        """
<<<<<<< HEAD
        if year is None:
            year = self.specs["end_year"]

        df = self.summary(total=False, pretty=False, labels=labels, cumulative_stats=cumulative_stats, year = year)
        df['investment_costs'] -= df['salvage_cost']
=======
        df = self.summary(total=False, pretty=False, labels=labels, variable=variable, remove_none=True)
        df['investment_costs'] -= df['salvage_value']
>>>>>>> cb7317dc
        df['fuel_costs'] *= -1
        df['investment_costs'] *= -1
        df['om_costs'] *= -1

        value_vars = ['investment_costs', 'fuel_costs', 'om_costs',
                      'health_costs_avoided', 'emissions_costs_avoided', 'opportunity_cost']

        dff = df.melt(id_vars=[variable], value_vars=value_vars)

        dff['variable'] = dff['variable'].str.replace('_', ' ').str.capitalize()

        if cmap is None:
            cmap = {'Health costs avoided': '#542788', 'Investment costs': '#b35806',
                    'Fuel costs': '#f1a340', 'Emissions costs avoided': '#998ec3',
                    'Om costs': '#fee0b6', 'Opportunity cost': '#d8daeb'}

<<<<<<< HEAD
        tech_list = df.sort_values('Pop')['max_benefit_tech'].tolist()
=======
        tech_list = df.sort_values('Calibrated_pop')[variable].tolist()
>>>>>>> cb7317dc
        cat_order = ['Health costs avoided',
                     'Emissions costs avoided',
                     'Opportunity cost',
                     'Investment costs',
                     'Fuel costs',
                     'Om costs']

        dff['variable'] = pd.Categorical(dff['variable'], categories=cat_order, ordered=True)

        p = (ggplot(dff)
<<<<<<< HEAD
             + geom_col(aes(x='max_benefit_tech', y='value', fill='variable'))
=======
             + geom_col(aes(x=variable, y='value/1000', fill='variable'))
>>>>>>> cb7317dc
             + scale_x_discrete(limits=tech_list)
             + scale_fill_manual(cmap)
             + coord_flip()
             + theme_minimal()
             + labs(x='', y='Billion USD', fill='Cost / Benefit')
             # + theme(text=element_text(size=8), legend_position=(0.35, -0.22), legend_direction='horizontal')
             # + guides(fill=guide_legend(ncol=2))
             )

        if save_as is not None:
            file = os.path.join(self.output_directory, f'{save_as}.pdf')
            p.save(file, height=height, width=width)
        else:
            return p

    @staticmethod
    def _reindex_df(df, weight_col):
        """expand the dataframe to prepare for resampling
        result is 1 row per count per sample"""
        df = df.reset_index()
        df = df.reindex(df.index.repeat(df[weight_col]))
        df.reset_index(drop=True, inplace=True)
        return df

    @staticmethod
    def _histogram(df: pd.DataFrame, cat: str, x: str, wrap: Union[facet_wrap, facet_grid] = None,
                   cmap: Optional[dict[str, str]] = None, x_title: str = '', y_title: str = '',
                   kwargs: Optional[dict] = None, font_args: Optional[dict] = None,
                   theme_name: str = 'minimal') -> 'matplotlib.Figure':
        """Function to plot a histogram of a selected variable divided in facets for each technology.

        Parameters
        ----------
        df: pd.DataFrame
            Dataframe subset containing the variable of interest ``x`` and the technology categories ``cat``.
        cat: str
            Column name of the technology categories.
        x: str
            Column name of the variable of interest.
        wrap: facet_wrap or facet_grid
            Object used for facetting the plot.
        cmap: dictionary of str key-value pairs, optional
            Dictionary with the colors to use for technology.
        x_title: str, optional
            Title of the x axis. If `None` is provided, then a default of ``Net benefit per household (USD/yr)`` or
            ``Costs per household (USD/yr)`` will be used depending on the evaluated variable.
        y_title: str, default 'Households'
            Title of the y axis.
        kwargs: dict, optional.
            Dictionary of style arguments passed to the plotting function. For ``histrogram`` the default values used
            are ``dict(binwidth=binwidth, alpha=0.5, size=0.3)``, where ``banwidth`` is calculated as 5% of the range of
            the data.
        font_args: dict, optional.
            Dictionary of font arguments passed to the plotting function. If ``None`` is provided, default values of
            ``dict(size=6)``. For available options see the :doc:`plotnine:generated/plotnine.themes.element_text`
            object.

        Returns
        -------
        matplotlib.Figure
            Figure object used to plot the distribution.
        """
        if kwargs is None:
            max_val = df[x].max()
            min_val = df[x].min()
            binwidth = (max_val - min_val) * 0.05
            kwargs = dict(binwidth=binwidth, alpha=0.5, size=0.3)
            
        if font_args is None:
            font_args = dict(size=6)
            
        if theme_name == 'minimal':
            theme_name = theme_minimal()
        elif theme_name == 'classic':
            theme_name = theme_classic()    
        
        p = (ggplot(df)
             + geom_histogram(aes(x=x,
                                  y=after_stat('count'),
                                  fill=cat,
                                  color=cat,
                                  weight='Households',
                                  ),
                              **kwargs
                              )
             + scale_fill_manual(cmap)
             + scale_color_manual(cmap, guide=False)
             + theme_name
             + theme(subplots_adjust={'wspace': 0.25}, text=element_text(**font_args))
             + wrap
             + labs(x=x_title, y=y_title, fill='Cooking technology')
             )
        return p
    
    @staticmethod
    def _density(df: pd.DataFrame, cat: str, x: str, 
                 cmap: Optional[dict[str, str]] = None, x_title: str = '', y_title: str = '',
                 kwargs: Optional[dict] = None, font_args: Optional[dict] = None) -> 'matplotlib.Figure':
        """Function to plot a density curve of a selected variable divided in facets for each technology.

        Parameters
        ----------
        df: pd.DataFrame
            Dataframe subset containing the variable of interest ``x`` and the technology categories ``cat``.
        cat: str
            Column name of the technology categories.
        x: str
            Column name of the variable of interest.
        wrap: facet_wrap or facet_grid
            Object used for facetting the plot.
        cmap: dictionary of str key-value pairs, optional
            Dictionary with the colors to use for technology.
        x_title: str, optional
            Title of the x axis. If `None` is provided, then a default of ``Net benefit per household (USD/yr)`` or
            ``Costs per household (USD/yr)`` will be used depending on the evaluated variable.
        y_title: str, default 'Households'
            Title of the y axis.
        kwargs: dict, optional.
            Dictionary of style arguments passed to the plotting function. For ``histrogram`` the default values used
            are ``dict(binwidth=binwidth, alpha=0.5, size=0.3)``, where ``banwidth`` is calculated as 5% of the range of
            the data.
        font_args: dict, optional.
            Dictionary of font arguments passed to the plotting function. If ``None`` is provided, default values of
            ``dict(size=6)``. For available options see the :doc:`plotnine:generated/plotnine.themes.element_text`
            object.

        Returns
        -------
        matplotlib.Figure
            Figure object used to plot the distribution.
        """
        if kwargs is None:
            max_val = df[x].max()
            min_val = df[x].min()
            binwidth = (max_val - min_val) * 0.05
            kwargs = dict(alpha=0.1, size=0.8)
        if font_args is None:
            font_args = dict(size=6)
        p = (ggplot(df)
             + geom_density(aes(x=x,
                                  y=after_stat('count'),
                                  fill=cat,
                                  color=cat,
                                  # weight='Households',
                                  ),
                              **kwargs
                              )
             + scale_fill_manual(cmap)
             + scale_color_manual(cmap, guide=False)
             + theme_minimal()
             + theme(subplots_adjust={'wspace': 0.25}, text=element_text(**font_args))
             + labs(x=x_title, y=y_title, fill='Cooking technology')
             )
        return p

    def plot_benefit_distribution(self, type: str = 'histogram', fill: str = 'max_benefit_tech', 
                                  groupby: str = 'None', variable: str = 'net_benefits', 
                                  best_mix: bool = True, hh_divider: int = 1, var_divider: int = 1,
                                  labels: Optional[dict[str, str]] = None,
                                  cmap: Optional[dict[str, str]] = None,
                                  x_title: Optional[str] = None, y_title: str = 'Households',
                                  wrap_cols: int = 1,
                                  kwargs: Optional[dict] = None,
                                  font_args: Optional[dict] = None, theme_name: str = 'minimal',
                                  height: float = 1.5, width: float = 2.5,
                                  save_as: Optional[bool] = None) -> 'matplotlib.Figure':
        """Displays a distribution plot with the net-benefits, benefits or costs for the technologies with the
        highest net-benefits throughout the households of the study area.

        Parameters
        ----------
        type: str, default 'histrogram'
            The type of distribution plot to use. Available options are ``histrogram``.

            .. warning::
                The ``box`` plot option is deprecated from version 0.1.3 to favor accurate representation of data.
                Use ``histrogram`` instead.

        groupby: str, default 'None'
            Groups the results by urban/rural split. Available options are ``None``, ``isurban`` and ``urban-rural``.
        variable: str, default 'net_benefit'
            Variable to use for the distribution. Available options are ``net_benefit``, ``benefits`` and ``costs``.
        best_mix: bool, default True
            Whether to plot only results for the highest net-benefit technologies, or all technologies.
        hh_divider: int, default 1
            Value used to scale the number of households. For example, if ``1000000`` is used, then the households will
            be shown as millions.
        var_divider: int, default 1
            Value used to scale the analysed value. For example, if ``1000`` is used, then the variable will be divided
            by ``1000``, this is useful to denote units in thousands.
        labels: dictionary of str key-value pairs, optional
            Dictionary with the keys-value pairs to use for each technology.

            .. code-block:: python
               :caption: Example of labels dictionary

               >>> labels = {'Collected Traditional Biomass': 'Biomass',
               ...           'Collected Improved Biomass': 'Biomass ICS (ND)',
               ...           'Traditional Charcoal': 'Charcoal',
               ...           'Biomass Forced Draft': 'Biomass ICS (FD)',
               ...           'Pellets Forced Draft': 'Pellets ICS (FD)'}

        cmap: dictionary of str key-value pairs, optional
            Dictionary with the colors to use for technology.

            .. code-block:: python
               :caption: Example of cmap dictionary

               >>> cmap = {'Biomass ICS (ND)': '#6F4070',
               ...         'LPG': '#66C5CC',
               ...         'Biomass': '#FFB6C1',
               ...         'Biomass ICS (FD)': '#af04b3',
               ...         'Pellets ICS (FD)': '#ef02f5',
               ...         'Charcoal': '#364135',
               ...         'Charcoal ICS': '#d4bdc5',
               ...         'Biogas': '#73AF48'}

        x_title: str, optional
            Title of the x axis. If `None` is provided, then a default of ``Net benefit per household (USD/yr)`` or
            ``Costs per household (USD/yr)`` will be used depending on the evaluated variable.
        y_title: str, default 'Households'
            Title of the y axis.
        kwargs: dict, optional.
            Dictionary of style arguments passed to the plotting function. For ``histrogram`` the default values used
            are ``dict(binwidth=binwidth, alpha=0.5, size=0.3)``, where ``banwidth`` is calculated as 5% of the range of
            the data.
        font_args: dict, optional.
            Dictionary of font arguments passed to the plotting function. If ``None`` is provided, default values of
            ``dict(size=6)``. For available options see the :doc:`plotnine:generated/plotnine.themes.element_text`
            object.
        height: float, default 1.5
            The heihg of the figure in inches.
        width: float, default 2.5
            The width of the figure in inches.
        save_as: str, optional
            If a string is passed, then the plot will be saved with that name as a ``pdf`` file in the
            :attr:`output_directory`.

        Returns
        -------
        matplotlib.Figure
            Figure object used to plot the distribution
        """

        if type.lower() == 'box':
            if groupby.lower() == 'isurban':
                df = self.gdf.groupby(['IsUrban', 'max_benefit_tech'])[['health_costs_avoided',
                                                                        'opportunity_cost_gained',
                                                                        'emissions_costs_saved',
                                                                        'salvage_value',
                                                                        'investment_costs',
                                                                        'fuel_costs',
                                                                        'om_costs',
                                                                        "Households",
                                                                        'Pop']].sum()
                df.reset_index(inplace=True)
                df = self._re_name(df, labels, 'max_benefit_tech')
                tech_list = df.groupby('max_benefit_tech')[['Pop']].sum()
                tech_list = tech_list.reset_index().sort_values('Pop')['max_benefit_tech'].tolist()
                x = 'max_benefit_tech'
            elif groupby.lower() == 'urban-rural':
                df = self.gdf.copy()
                df = self._re_name(df, labels, 'max_benefit_tech')
                df['Urban'] = df['IsUrban'] > 20
                df['Urban'].replace({True: 'Urban', False: 'Rural'}, inplace=True)
                x = 'Urban'
            else:
                if best_mix:
                    df = self.gdf.copy()
                    df = self._re_name(df, labels, 'max_benefit_tech')
                    tech_list = df.groupby('max_benefit_tech')[['Pop']].sum()
                    tech_list = tech_list.reset_index().sort_values('Pop')['max_benefit_tech'].tolist()
                    x = 'max_benefit_tech'
                    if variable == 'net_benefit':
                        # y = '(health_costs_avoided + opportunity_cost_gained + emissions_costs_saved + salvage_value' + \
                        #     ' - investment_costs - fuel_costs - om_costs)'
                        y = 'maximum_net_benefit'
                        title = 'Net benefit per household (kUSD/yr)'
                    elif variable == 'costs':
                        y = 'investment_costs - salvage_value + fuel_costs + om_costs'
                        title = 'Costs per household (kUSD/yr)'
                else:
                    tech_list = []
                    for name, tech in self.techs.items():
                        if tech.benefits is not None:
                            # if 'net_benefit' in tech.__dict__.keys():
                            tech_list.append(name)
                    x = 'tech'
                    if variable == 'net_benefit':
                        y = 'net_benefits'
                        title = 'Net benefit per household (kUSD/yr)'
                    elif variable == 'costs':
                        y = 'costs'
                        title = 'Costs per household (kUSD/yr)'

                    df = pd.DataFrame({x: [], y: []})
                    for tech in tech_list:
                        df = pd.concat([df, pd.DataFrame({x: [tech] * self.techs[tech][y].shape[0],
                                                          y: self.techs[tech][y]})], axis=0)
                    df = self._re_name(df, labels, x)
                    tech_list = df.groupby(x)[[y]].mean()
                    tech_list = tech_list.reset_index().sort_values(y)[x].tolist()

            p = (ggplot(df)
                 + geom_boxplot(aes(x=x,
                                    y=y,
                                    fill=x,
                                    color=x
                                    ),
                                alpha=0.5, outlier_alpha=0.1, raster=True)
                 + scale_fill_manual(cmap)
                 + scale_color_manual(cmap, guide=False)
                 + coord_flip()
                 + theme_minimal()
                 + labs(y=title, fill='Cooking technology')
                 )
            if groupby.lower() == 'urbanrural':
                p += labs(x='Settlement')
            else:
                p += theme(legend_position="none")
                p += scale_x_discrete(limits=tech_list)
                p += labs(x='')

        elif type.lower() == 'density':
            df = self.gdf.groupby(['IsUrban', 'max_benefit_tech'])[['health_costs_avoided',
                                                                    'opportunity_cost_gained',
                                                                    'emissions_costs_saved',
                                                                    'salvage_value',
                                                                    'investment_costs',
                                                                    'fuel_costs',
                                                                    'om_costs',
                                                                    "Households",
                                                                    'Pop']].sum()
            df.reset_index(inplace=True)

        if best_mix:
<<<<<<< HEAD
            df = self.gdf[['max_benefit_tech', 'Pop', 'Households', 'maximum_net_benefit',
                           'health_costs_avoided', 'opportunity_cost_gained', 'emissions_costs_saved',
                           'investment_costs', 'salvage_value', 'fuel_costs', 'om_costs']].copy()

            df = self._re_name(df, labels, 'max_benefit_tech')
            cat = 'max_benefit_tech'
            tech_list = df.groupby('max_benefit_tech')[['Pop']].sum()
            tech_list = tech_list.reset_index().sort_values('Pop')['max_benefit_tech'].tolist()
=======
            df = self.gdf[[fill, 'Calibrated_pop', 'Households', 'maximum_net_benefit',
                           'health_costs_avoided', 'opportunity_cost_gained', 'emissions_costs_saved',
                           'investment_costs', 'salvage_value', 'fuel_costs', 'om_costs', 
                           'relative_wealth', 'value_of_time']].copy()
            df = self._re_name(df, labels, fill)
            cat = fill
            tech_list = df.groupby(fill)[['Calibrated_pop']].sum()
            tech_list = tech_list.reset_index().sort_values('Calibrated_pop')[fill].tolist()
>>>>>>> cb7317dc
            if variable == 'net_benefits':
                df.rename({'maximum_net_benefit': 'net_benefits'}, inplace=True, axis=1)
            elif variable == 'costs':
                df['costs'] = df['investment_costs'] - df['salvage_value'] + df['fuel_costs'] + df['om_costs']
            elif variable == 'affordability':
                df['costs'] = df['investment_costs'] - df['salvage_value'] + df['fuel_costs'] + df['om_costs']
                df['affordability'] = df['costs'] / self.specs['minimum_wage']
        else:
            tech_list = []
            for name, tech in self.techs.items():
                if tech.net_benefits is not None:
                    tech_list.append(name)
            cat = 'tech'
            if variable == 'net_benefits':
                x = 'net_benefits'
            elif variable == 'costs':
                x = 'costs'

            df = pd.DataFrame({cat: [], x: []})
            for tech in tech_list:
                df = pd.concat([df, pd.DataFrame({cat: [tech] * self.techs[tech][x].shape[0],
                                                  x: self.techs[tech][x],
                                                  'Households': self.techs[tech].households})], axis=0)
            df = self._re_name(df, labels, cat)
            tech_list = df.groupby(cat)[[x]].mean()
            tech_list = tech_list.reset_index().sort_values(x)[cat].tolist()

        if (groupby in self.gdf.columns) or (groupby.lower() in ['urban-rural', 'rural-urban']):
            if groupby.lower() == 'urban-rural':
                groupby = 'Urban'
                df[groupby] = self.gdf[~self.gdf.index.duplicated()].loc[df.index, 'IsUrban']
                df[groupby] = df[groupby] > 20
                df[groupby].replace({True: 'Urban', False: 'Rural'}, inplace=True)
            else:
                df[groupby] = self.gdf[~self.gdf.index.duplicated()].loc[df.index, groupby]

            wrap = facet_grid(f'{cat} ~ {groupby}', scales='free_y')
        elif wrap_cols > 1:
            wrap = facet_wrap(cat, ncol=2, scales='free_y')
        else:
            wrap = None

        if variable == 'net_benefits':
            x = 'net_benefits'
            if x_title is None:
                x_title = 'Net benefit per household (USD/yr)'
        elif variable == 'costs':
            x = 'costs'
            if x_title is None:
                x_title = 'Costs per household (USD/yr)'
        elif variable in ['relative_wealth', 'wealth']:
            x = 'relative_wealth'
            if x_title is None:
                x_title = 'Relative wealth index (-)'
        elif variable in ['value_of_time', 'time_value']:
            x = 'value_of_time'
            if x_title is None:
                x_title = 'Shadow value of time (US$/h)'
        elif variable in ['affordability']:
            x = 'affordability'
            if x_title is None:
                x_title = 'Total costs over minimum wage (%)'

        df['Households'] /= hh_divider
        df[x] /= var_divider
        df[cat] = df[cat].astype("category").cat.reorder_categories(tech_list[::-1])

        if type.lower() == 'box':
            warn("The box-plot type was deprecated in order to favor accurate representation "
                 "of the data, using 'histogram' instead.", DeprecationWarning, stacklevel=2)
            p = self._histogram(df, cat, x, wrap, cmap, x_title, y_title, kwargs, font_args, theme_name)
        elif type.lower() == 'histogram':
            p = self._histogram(df, cat, x, wrap, cmap, x_title, y_title, kwargs, font_args, theme_name)
        elif type.lower() == 'density':
            p = self._density(df, cat, x, cmap, x_title, y_title, kwargs, font_args)
        elif type.lower() == 'violin':
            raise NotImplementedError('Violin plots are not yet implemented')
            # p = (ggplot(df)
            #      + geom_violin(aes(y=x,
            #                        x=cat_1,
            #                        fill=cat_1,
            #                        color=cat_1,
            #                        weight='Households',
            #                        ),
            #                    alpha=0.5,
            #                    stat='count',
            #                    # size=0.3,
            #                    # raster=True
            #                    )
            #      + scale_fill_manual(cmap)
            #      + scale_color_manual(cmap, guide=False)
            #      + theme_minimal()
            #      # + theme(subplots_adjust={'wspace':0.25}, text=element_text(size=6))
            #      # + facet_wrap(cat_1, ncol=1, scales='free_y')#, as_table=False)
            #      # + scale_x_continuous(labels=scientific_format())
            #      + coord_flip()
            #      + labs(y=x_title, x=y_title, fill='Cooking technology')
            #      )

        if groupby.lower() == 'urbanrural':
            p += labs(x='Settlement')
        else:
            p += theme(legend_position="none")

        if save_as is not None:
            file = os.path.join(self.output_directory, f'{save_as}.pdf')
            p.save(file, height=height, width=width, dpi=600)
        else:
            return p

    def to_csv(self, name: str):
        """Saves the main GeoDataFrame :attr:`gdf` as a ``.csv`` file into the :attr:`output_directory`.

        Parameters
        ----------
        name: str
            Name of the file.
        """
        name = os.path.join(self.output_directory, name + '.csv')

        pt = self.gdf.copy()

        pt["X"] = pt["geometry"].x
        pt["Y"] = pt["geometry"].y

        df = pd.DataFrame(pt.drop(columns='geometry'))
        df.to_csv(name, index=False)<|MERGE_RESOLUTION|>--- conflicted
+++ resolved
@@ -26,10 +26,6 @@
     ggplot,
     element_text,
     aes,
-    geom_col,
-    geom_text,
-    element_rect,
-    ylim,
     scale_x_discrete,
     scale_fill_manual,
     scale_color_manual,
@@ -41,14 +37,9 @@
     after_stat,
     facet_wrap,
     geom_histogram,
-<<<<<<< HEAD
     geom_boxplot,
+    geom_density,
     facet_grid
-=======
-    geom_density,
-    facet_grid, element_blank,
-    guide_legend, guides
->>>>>>> cb7317dc
 )
 
 from onstove.layer import VectorLayer, RasterLayer
@@ -1294,15 +1285,9 @@
             else:
                 self.gdf["Elec_dist"] = self.gdf["HV_lines_dist"]
 
-<<<<<<< HEAD
             elec_dist = self.normalize("Elec_dist", inverse=True)
             ntl = self.normalize("Night_lights")
             pop = self.normalize("pop_init_year")
-=======
-            elec_dist = self.normalize(column="Elec_dist", inverse=True)
-            ntl = self.normalize(column="Night_lights")
-            pop = self.normalize(column="Calibrated_pop")
->>>>>>> cb7317dc
 
             weight_sum = elec_dist * self.specs["infra_weight"] + pop * self.specs["pop_weight"] + \
                          ntl * self.specs["ntl_weight"]
@@ -1975,7 +1960,6 @@
             self.gdf.loc[index, f'net_benefit_{tech}_temp'] = np.nan
 
         isna = self.gdf["max_benefit_tech"].isna()
-<<<<<<< HEAD
         if ((self.gdf["year"] == self.year) & isna).sum() > 0:
             self.gdf.loc[(self.gdf["year"] == self.year) & isna, 'max_benefit_tech'] = self.gdf.loc[
                 (self.gdf["year"] == self.year) & isna, temps].idxmax(axis=1).astype(str)
@@ -1986,14 +1970,6 @@
             (self.gdf["year"] == self.year), 'max_benefit_tech'].str.replace("net_benefit_", "")
         self.gdf.loc[(self.gdf["year"] == self.year), 'max_benefit_tech'] = self.gdf.loc[
             (self.gdf["year"] == self.year), 'max_benefit_tech'].str.replace("_temp", "")
-=======
-        print(isna.sum())
-        if isna.sum() > 0:
-            self.gdf.loc[isna, 'max_benefit_tech'] = self.gdf.loc[isna, temps].idxmax(axis=1).asdtype(str)
-        self.gdf['max_benefit_tech'] = self.gdf['max_benefit_tech'].str.replace("net_benefit_", "")
-        self.gdf['max_benefit_tech'] = self.gdf['max_benefit_tech'].str.replace("_temp", "")
-        self.gdf.loc[isna, "maximum_net_benefit"] = self.gdf.loc[isna, temps].max(axis=1)
->>>>>>> cb7317dc
 
     # TODO: check if we need this method
     def _add_admin_names(self, admin, column_name):
@@ -2609,34 +2585,24 @@
         RasterLayer.plot
         VectorLayer.plot
         """
-<<<<<<< HEAD
-
         if year is None:
             year = self.specs["end_year"]
 
-        raster, codes, cmap = self.create_layer(variable, year=year, cumulative_stats=cumulative_stats, labels=labels, cmap=cmap, metric=metric)
-
-=======
-        raster, codes, cmap = self.create_layer(variable, labels=labels, cmap=cmap, 
-                                                metric=metric, nodata=nodata)
->>>>>>> cb7317dc
+        raster, codes, cmap = self.create_layer(variable, year=year, cumulative_stats=cumulative_stats, labels=labels, cmap=cmap, metric=metric, nodata=nodata)
+
         if isinstance(admin_layer, gpd.GeoDataFrame):
             admin_layer = admin_layer
         elif isinstance(self.mask_layer, VectorLayer):
             admin_layer = self.mask_layer.data
         else:
-            # print('sisas')
             admin_layer = None
 
         if ax is None:
             fig, ax = plt.subplots(1, 1, figsize=figsize, dpi=dpi)
 
         if stats:
-<<<<<<< HEAD
-            self._add_statistics(ax, year, cumulative_stats, stats_position, stats_fontsize)
-=======
-            self._add_statistics(ax, stats_position, stats_fontsize, variable=variable, extra_stats=extra_stats)
->>>>>>> cb7317dc
+            self._add_statistics(ax, year, cumulative_stats, stats_position, stats_fontsize, variable=variable, extra_stats=extra_stats)
+
 
         ax = raster.plot(cmap=cmap, cumulative_count=cumulative_count,
                          quantiles=quantiles,
@@ -2655,12 +2621,9 @@
                               cmap=cmap, quantiles=quantiles, categories=categories,
                               classes=style_classes)
 
-<<<<<<< HEAD
-    def _add_statistics(self, ax, year, cumulative_stats, stats_position, fontsize=12):
-=======
         return ax
 
-    def _add_statistics(self, ax, stats_position, fontsize=12, variable='max_benefit_tech', 
+    def _add_statistics(self, ax, year, cumulative_stats, stats_position, fontsize=12, variable='max_benefit_tech',
                         extra_stats: Optional[dict] = None):  
 
         extra_text = []
@@ -2669,9 +2632,7 @@
             for name, stat in extra_stats.items():
                 extra_text.append(TextArea(name, textprops=dict(fontsize=fontsize, color='black')))
                 extra_values.append(TextArea(stat, textprops=dict(fontsize=fontsize, color='black')))
-                
-        summary = self.summary(total=True, pretty=False, variable=variable, remove_none=True)
->>>>>>> cb7317dc
+
         deaths = TextArea("Deaths avoided", textprops=dict(fontsize=fontsize, color='black'))
         health = TextArea("Health costs avoided", textprops=dict(fontsize=fontsize, color='black'))
         emissions = TextArea("Emissions avoided", textprops=dict(fontsize=fontsize, color='black'))
@@ -2680,7 +2641,6 @@
 
         texts_vbox = VPacker(children=[deaths, health, emissions, time, *extra_text], pad=0, sep=6)
 
-<<<<<<< HEAD
         if cumulative_stats:
             mask = self.gdf['year'] <= year
         else:
@@ -2692,21 +2652,8 @@
         time_saved = (self.gdf.loc[mask, 'time_saved'] * self.gdf.loc[mask, "Households"]).sum() / \
                       self.gdf.loc[mask, "Households"].sum()
 
-
-        deaths = TextArea(f"{deaths_avoided:,.0f}", textprops=dict(fontsize=fontsize, color='black'))
-        health = TextArea(f"{health_costs_avoided:,.2f} BUSD", textprops=dict(fontsize=fontsize, color='black'))
-=======
-        deaths_avoided = summary.loc['total', 'deaths_avoided']
-        health_costs_avoided = summary.loc['total', 'health_costs_avoided'] / 1000
-        reduced_emissions = summary.loc['total', 'reduced_emissions']
-        time_saved = summary.loc['total', 'time_saved']
-        # total_costs = (summary.loc['total', 'investment_costs'] + summary.loc['total', 'fuel_costs'] + 
-                       # summary.loc['total', 'om_costs'] - summary.loc['total', 'salvage_value'])
-
-        
         deaths = TextArea(f"{deaths_avoided:,.0f} pp/yr", textprops=dict(fontsize=fontsize, color='black'))
         health = TextArea(f"{health_costs_avoided:,.2f} BUS$", textprops=dict(fontsize=fontsize, color='black'))
->>>>>>> cb7317dc
         emissions = TextArea(f"{reduced_emissions:,.2f} Mton", textprops=dict(fontsize=fontsize, color='black'))
         time = TextArea(f"{time_saved:,.2f} h/hh.day", textprops=dict(fontsize=fontsize, color='black'))
         # costs = TextArea(f"{total_costs:,.2f} MUS$", textprops=dict(fontsize=fontsize, color='black'))
@@ -2739,11 +2686,8 @@
 
         if stats:
             fig, ax = plt.subplots(1, 1, figsize=figsize, dpi=dpi)
-<<<<<<< HEAD
-            self._add_statistics(ax, year, cumulative_stats, stats_position, stats_fontsize)
-=======
-            self._add_statistics(ax, stats_position, stats_fontsize, variable=variable, extra_stats=extra_stats)
->>>>>>> cb7317dc
+            self._add_statistics(ax, year, cumulative_stats, stats_position, stats_fontsize, variable=variable, extra_stats=extra_stats)
+
         else:
             fig, ax = plt.subplots(1, 1, figsize=figsize, dpi=dpi)
 
@@ -2753,7 +2697,8 @@
                           legend=legend, legend_title=legend_title, legend_cols=legend_cols, rasterized=rasterized,
                           scale_bar=scale_bar, north_arrow=north_arrow, legend_prop=legend_prop)
 
-    def summary(self, total=True, pretty=True, labels=None, cumulative_stats = True, year = None):
+    def summary(self, total=True, pretty=True, labels=None, cumulative_stats = True, year = None, variable='max_benefit_tech',
+                remove_none=False):
 
         if year is None:
             year = self.specs['end_year']
@@ -2763,7 +2708,6 @@
         else:
             dff = self.gdf.loc[self.gdf["year"] == year].copy()
 
-<<<<<<< HEAD
         if labels is not None:
             dff = self._re_name(dff, labels, 'max_benefit_tech')
 
@@ -2773,27 +2717,12 @@
         summary = dff.groupby(['max_benefit_tech']).agg({'Pop': lambda row: np.nansum(row) / 1000000,
                                                          "Households": lambda row: np.nansum(row) / 1000000,
                                                          'maximum_net_benefit': lambda row: np.nansum(row) / 1000000000,
-=======
-    # TODO: make this a property
-    def summary(self, total=True, pretty=True, labels=None, variable='max_benefit_tech', remove_none=False):
-        dff = self.gdf.copy()
-        if labels is not None:
-            dff = self._re_name(dff, labels, variable)
-        for attribute in ['maximum_net_benefit', 'deaths_avoided', 'health_costs_avoided', 'time_saved',
-                          'opportunity_cost_gained', 'reduced_emissions', 'emissions_costs_saved',
-                          'investment_costs', 'fuel_costs', 'om_costs', 'salvage_value']:
-            dff[attribute] *= dff['Households']
-        summary = dff.groupby([variable]).agg({'Calibrated_pop': lambda row: np.nansum(row) / 1000000,
-                                                         'Households': lambda row: np.nansum(row) / 1000000,
-                                                         'maximum_net_benefit': lambda row: np.nansum(row) / 1000000,
->>>>>>> cb7317dc
                                                          'deaths_avoided': 'sum',
                                                          'health_costs_avoided': lambda row: np.nansum(row) / 1000000000,
                                                          'time_weighted': 'sum',
                                                          'opportunity_cost': lambda row: np.nansum(
                                                              row) / 1000000000,
                                                          'reduced_emissions': lambda row: np.nansum(row) / 1000000000,
-<<<<<<< HEAD
                                                          'emissions_costs_avoided': lambda row: np.nansum(row) / 1000000000,
                                                          'investment_costs': lambda row: np.nansum(row) / 1000000000,
                                                          'fuel_costs': lambda row: np.nansum(row) / 1000000000,
@@ -2804,24 +2733,14 @@
             total = summary[summary.columns[1:]].sum().rename('Total')
             total['max_benefit_tech'] = 'Total'
             total['time_weighted'] = sum(summary['time_weighted'] * summary['Households']) / total['Households']
-=======
-                                                         'emissions_costs_saved': lambda row: np.nansum(row) / 1000000,
-                                                         'investment_costs': lambda row: np.nansum(row) / 1000000,
-                                                         'fuel_costs': lambda row: np.nansum(row) / 1000000,
-                                                         'om_costs': lambda row: np.nansum(row) / 1000000,
-                                                         'salvage_value': lambda row: np.nansum(row) / 1000000,
-                                                         })
+            summary = pd.concat([summary, total.to_frame().T])
+
         if remove_none:
             summary.drop('None', errors='ignore', inplace=True)
+
         summary.reset_index(inplace=True)
-        if total:
-            total = summary[summary.columns[1:]].sum().rename('total')
-            total[variable] = 'total'
->>>>>>> cb7317dc
-            summary = pd.concat([summary, total.to_frame().T])
 
         if pretty:
-<<<<<<< HEAD
             summary.rename(columns={'max_benefit_tech': 'Max benefit technology',
                                     'Pop': 'Population (Million)',
                                     "Households": 'Households (Millions)',
@@ -2830,16 +2749,6 @@
                                     'health_costs_avoided': 'Health costs avoided (BUSD)',
                                     'time_weighted': 'Time saved (hours/hh.day)',
                                     'opportunity_cost': 'Opportunity cost avoided (BUSD)',
-=======
-            summary.rename(columns={variable: 'Max benefit technology',
-                                    'Calibrated_pop': 'Population (Million)',
-                                    'Households': 'Households (Millions)',
-                                    'maximum_net_benefit': 'Total net benefit (MUSD)',
-                                    'deaths_avoided': 'Total deaths avoided (pp/yr)',
-                                    'health_costs_avoided': 'Health costs avoided (MUSD)',
-                                    'time_saved': 'hours/hh.day',
-                                    'opportunity_cost_gained': 'Opportunity cost avoided (MUSD)',
->>>>>>> cb7317dc
                                     'reduced_emissions': 'Reduced emissions (Mton CO2eq)',
                                     'emissions_costs_avoided': 'Emissions costs saved (BUSD)',
                                     'investment_costs': 'Investment costs (BUSD)',
@@ -2853,10 +2762,7 @@
                    year: Optional[int] = None,
                    cumulative_stats: bool = True,
                    cmap: Optional[dict[str, str]] = None,
-<<<<<<< HEAD
                    x_variable: str = 'Pop',
-=======
-                   x_variable: str = 'Calibrated_pop',
                    ascending: bool = True,
                    orientation: str = 'horizontal',
                    text_kwargs: Optional[dict] = None,
@@ -2864,7 +2770,6 @@
                    labs_kwargs: Optional[dict] = None,
                    legend_kwargs: Optional[dict] = None,
                    theme_name: str = 'minimal',
->>>>>>> cb7317dc
                    height: float = 1.5, width: float = 2.5,
                    save_as: Optional[bool] = None,
 				   fill='max_benefit_tech') -> 'matplotlib.Figure':
@@ -2900,12 +2805,8 @@
                ...         'Charcoal ICS': '#d4bdc5',
                ...         'Biogas': '#73AF48'}
 
-<<<<<<< HEAD
         x_variable: str, default 'Pop'
             The variable to use in the x axis. Two options are available ``Pop`` and ``Households``.
-=======
-        x_variable: str, default 'Calibrated_pop'
-            The variable to use in the x axis. Two options are available ``Calibrated_pop`` and ``Households``.
         orientation: str, default 'horizontal'
             It defines the orientation of the bar plot, takes as options 'horizontal' or 'vertical'.
         text_kwargs: dict, optional
@@ -2921,7 +2822,6 @@
         legend_kwargs: dict, optional
             Dictionary with arguments for the legend such as the legend position. It defaults to
             ``legend_kwargs=dict(legend_position='none')``.
->>>>>>> cb7317dc
         height: float, default 1.5
             The heihg of the figure in inches.
         width: float, default 2.5
@@ -2935,16 +2835,13 @@
         matplotlib.Figure
             Figure object used to plot the technology split.
         """
-<<<<<<< HEAD
+
         if year is None:
             year = self.specs["end_year"]
-=======
-        df = self.summary(total=False, pretty=False, labels=labels, variable=fill)
+
+        df = self.summary(total=False, pretty=False, labels=labels, variable=fill, cumulative_stats=cumulative_stats, year=year)
         df['labels'] = df[x_variable] / df[x_variable].sum()
         df = df.loc[(df[fill]!='None')]
->>>>>>> cb7317dc
-
-        df = self.summary(total=False, pretty=False, labels=labels, cumulative_stats=cumulative_stats, year=year)
 
         variables = {'Pop': 'Population (Millions)', "Households": 'Households (Millions)'}
 
@@ -3061,16 +2958,13 @@
         matplotlib.Figure
             Figure object used to plot the cost and benefits.
         """
-<<<<<<< HEAD
+
         if year is None:
             year = self.specs["end_year"]
 
-        df = self.summary(total=False, pretty=False, labels=labels, cumulative_stats=cumulative_stats, year = year)
+        df = self.summary(total=False, pretty=False, labels=labels, cumulative_stats=cumulative_stats, year = year,
+                          variable=variable, remove_none=True)
         df['investment_costs'] -= df['salvage_cost']
-=======
-        df = self.summary(total=False, pretty=False, labels=labels, variable=variable, remove_none=True)
-        df['investment_costs'] -= df['salvage_value']
->>>>>>> cb7317dc
         df['fuel_costs'] *= -1
         df['investment_costs'] *= -1
         df['om_costs'] *= -1
@@ -3087,11 +2981,8 @@
                     'Fuel costs': '#f1a340', 'Emissions costs avoided': '#998ec3',
                     'Om costs': '#fee0b6', 'Opportunity cost': '#d8daeb'}
 
-<<<<<<< HEAD
-        tech_list = df.sort_values('Pop')['max_benefit_tech'].tolist()
-=======
-        tech_list = df.sort_values('Calibrated_pop')[variable].tolist()
->>>>>>> cb7317dc
+        tech_list = df.sort_values('Pop')[variable].tolist()
+
         cat_order = ['Health costs avoided',
                      'Emissions costs avoided',
                      'Opportunity cost',
@@ -3102,11 +2993,7 @@
         dff['variable'] = pd.Categorical(dff['variable'], categories=cat_order, ordered=True)
 
         p = (ggplot(dff)
-<<<<<<< HEAD
-             + geom_col(aes(x='max_benefit_tech', y='value', fill='variable'))
-=======
-             + geom_col(aes(x=variable, y='value/1000', fill='variable'))
->>>>>>> cb7317dc
+             + geom_col(aes(x=variable, y='value', fill='variable'))
              + scale_x_discrete(limits=tech_list)
              + scale_fill_manual(cmap)
              + coord_flip()
@@ -3443,25 +3330,17 @@
             df.reset_index(inplace=True)
 
         if best_mix:
-<<<<<<< HEAD
-            df = self.gdf[['max_benefit_tech', 'Pop', 'Households', 'maximum_net_benefit',
+
+            df = self.gdf[[fill, 'Pop', 'Households', 'maximum_net_benefit',
                            'health_costs_avoided', 'opportunity_cost_gained', 'emissions_costs_saved',
-                           'investment_costs', 'salvage_value', 'fuel_costs', 'om_costs']].copy()
-
-            df = self._re_name(df, labels, 'max_benefit_tech')
-            cat = 'max_benefit_tech'
-            tech_list = df.groupby('max_benefit_tech')[['Pop']].sum()
-            tech_list = tech_list.reset_index().sort_values('Pop')['max_benefit_tech'].tolist()
-=======
-            df = self.gdf[[fill, 'Calibrated_pop', 'Households', 'maximum_net_benefit',
-                           'health_costs_avoided', 'opportunity_cost_gained', 'emissions_costs_saved',
-                           'investment_costs', 'salvage_value', 'fuel_costs', 'om_costs', 
-                           'relative_wealth', 'value_of_time']].copy()
+                           'investment_costs', 'salvage_value', 'fuel_costs', 'om_costs', 'relative_wealth',
+                           'value_of_time']].copy()
+
             df = self._re_name(df, labels, fill)
             cat = fill
-            tech_list = df.groupby(fill)[['Calibrated_pop']].sum()
-            tech_list = tech_list.reset_index().sort_values('Calibrated_pop')[fill].tolist()
->>>>>>> cb7317dc
+            tech_list = df.groupby(fill)[['Pop']].sum()
+            tech_list = tech_list.reset_index().sort_values('Pop')[fill].tolist()
+
             if variable == 'net_benefits':
                 df.rename({'maximum_net_benefit': 'net_benefits'}, inplace=True, axis=1)
             elif variable == 'costs':
