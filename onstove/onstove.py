--- conflicted
+++ resolved
@@ -1249,15 +1249,11 @@
         if isinstance(admin_layer, gpd.GeoDataFrame):
             admin_layer = admin_layer
         elif not admin_layer:
-<<<<<<< HEAD
-            admin_layer = self.mask_layer.data
-=======
             admin_layer = self.mask_layer.layer
 
         if not ax:
             fig, ax = plt.subplots(1, 1, figsize=figsize, dpi=dpi)
 
->>>>>>> 8df7fe6f
         if stats:
             self.add_statistics(ax, stats_position, stats_fontsize)
 
