"""This module contains the technology classes used in OnStove."""

import os
import numpy as np
import geopandas as gpd
import pandas as pd
import geopandas as gpd
from typing import Optional, Callable
from math import exp
from time import time

from onstove._utils import raster_setter, vector_setter, Processes
from onstove.layer import VectorLayer, RasterLayer

def timeit(func):
    # This function shows the execution time of
    # the function object passed
    def wrap_func(*args, **kwargs):
        t1 = time()
        result = func(*args, **kwargs)
        t2 = time()
        print(f'Function {func.__name__!r} executed in {(t2 - t1):.4f}s')
        return result

    return wrap_func

class Technology:
    """
    Standard technology class used in order to model the different stoves used in the analysis.

        Parameters
    ----------
    name: str, optional.
        Name of the technology to model.
    carbon_intensity: float, optional
        The CO2 equivalent emissions in kg/GJ of burned fuel. If this attribute is used, then none of the
        gas-specific intensities will be used (e.g. ch4_intensity).
    co2_intensity: float, default 0
        The CO2 emissions in kg/GJ of burned fuel.
    ch4_intensity: float, default 0
        The CH4 emissions in kg/GJ of burned fuel.
    n2o_intensity: float, default 0
        The N2O emissions in kg/GJ of burned fuel.
    co_intensity: float, default 0
        The CO emissions in kg/GJ of burned fuel.
    bc_intensity: float, default 0
        The black carbon emissions in kg/GJ of burned fuel.
    oc_intensity: float, default 0
        The organic carbon emissions in kg/GJ of burned fuel.
    energy_content: float, default 0
        Energy content of the fuel in MJ/kg.
    tech_life: int, default 0
        Stove life in year.
    inv_cost: float, default 0
        Investment cost of the stove in USD.
    fuel_cost: float, default 0
        Fuel cost in USD/kg if any.
    time_of_cooking: float, default 0
        Daily average time spent for cooking with this stove in hours.
    om_cost: float, default 0
        Operation and maintenance cost in USD/year.
    efficiency: float, default 0
        Efficiency of the stove.
    pm25: float, default 0
        Particulate Matter emissions (PM25) in mg/kg of fuel.
    is_base: boolean, default False
        Boolean determining if a specific stove is the base stove for everyone in the area of interest.
    transport_cost: float, default 0
        Cost of transportation
    is_clean: boolean, default False
        Boolean indicating whether the stove is clean or not.
    current_share_urban: float, default 0
        Current share of the stove assessed in the urban areas of the area of interest.
    current_share_rural: float, default 0
        Current share of the stove assessed in the rural areas of the area of interest.
    epsilon: float, default 0.71
        Emissions adjustment factor multiplied with the PM25 emissions.
    """

    normalize = Processes.normalize

    def __init__(self,
                 name: Optional[str] = None,
                 carbon_intensity: Optional[str] = None,
                 co2_intensity: float = 0,
                 ch4_intensity: float = 0,
                 n2o_intensity: float = 0,
                 co_intensity: float = 0,
                 bc_intensity: float = 0,
                 oc_intensity: float = 0,
                 energy_content: float = 0,
                 tech_life: int = 0,
                 inv_cost: float = 0,
                 inv_change: float = 1,
                 fuel_cost: float = 0,
                 time_of_cooking: float = 0,
                 om_cost: float = 0,
                 efficiency: float = 0,
                 pm25: float = 0,
                 is_base: bool = False,
                 transport_cost: float = 0,
                 is_clean: bool = False,
                 current_share_urban: float = 0,
                 current_share_rural: float = 0,
                 epsilon: float = 0.71):

        self.name = name
        self.carbon_intensity = carbon_intensity
        self.co2_intensity = co2_intensity
        self.ch4_intensity = ch4_intensity
        self.n2o_intensity = n2o_intensity
        self.co_intensity = co_intensity
        self.bc_intensity = bc_intensity
        self.oc_intensity = oc_intensity
        self.energy_content = energy_content
        self.tech_life = tech_life
        self.fuel_cost = fuel_cost
        self.inv_cost = inv_cost
        self.inv_change = inv_change
        self.om_cost = om_cost
        self.time_of_cooking = time_of_cooking
        self.efficiency = efficiency
        self.pm25 = pm25
        self.time_of_collection = 0
        self.fuel_use = None
        self.is_base = is_base
        self.transport_cost = transport_cost
        self.carbon = None
        self.total_time_yr = None
        self.is_clean = is_clean
        self.current_share_urban = current_share_urban
        self.current_share_rural = current_share_rural
        self.energy = 0
        self.relative_cost_mort = None
        self.relative_cost_morb = None
        self.epsilon = epsilon
        for paf in ['paf_alri', 'paf_copd', 'paf_ihd', 'paf_lc', 'paf_stroke']:
            self[paf] = 0
        self.fuel_costs = 0
        self.factor = None
        self.investments = 0
        self.om_costs = 0
        self.salvage_cost = 0
        self.decreased_carbon_costs = 0
        self.clean_cooking_access = 0
        self.sfu = 0
        self.time_value = 0
        self.costs = None
        self.benefits = None
        self.deaths_avoided = None
        self.cases_avoided = None
        self.pop_sqkm = None
        self.distributed_morbidity = None
        self.distributed_mortality = None
        self.time_value = None
        self.decreased_carbon_emissions = None
        self.net_benefits = None
<<<<<<< HEAD
        self.deaths = None
        self.cases = None
=======
        self.gdf = gpd.GeoDataFrame()
>>>>>>> cb7317dc

    def __setitem__(self, idx, value):
        self.__dict__[idx] = value

    def __getitem__(self, idx):
        return self.__dict__[idx]

    def adjusted_pm25(self):
        """Adjusts the PM25 value of each stove based on the adjusment factor. This is to take into account the
        potential behaviour change resulting from stove change [1]_.

        References
        ----------
        .. [1] Das, I. et al. The benefits of action to reduce household air pollution (BAR-HAP) model:
            A new decision support tool. PLOS ONE 16, e0245729 (2021).
        """
        self.pm25 *= self.epsilon

    def relative_risk(self) -> float:
        """Calculates the relative risk of contracting ALRI, COPD, IHD, lung cancer or stroke based on the adjusted
          PM25 emissions. The equations and parameters used are based on the work done by Burnett et al.[1]_

        References
        ----------
        .. [1] Burnett, R. T. et al. An Integrated Risk Function for Estimating the Global Burden of Disease
            Attributable to Ambient Fine Particulate Matter Exposure.
            Environmental Health Perspectives 122, 397–403 (2014).

        Returns
        -------
        rr_alri: float
            Relative Risk of ALRI
        rr_copd: float
            Relative Risk of COPD
        rr_ihd: float
            Relative Risk of IHD
        rr_lc: float
            Relative Risk of lung cancer
        rr_stroke: float
            Relative Risk of stroke
        """
        if self.pm25 < 7.298:
            rr_alri = 1
        else:
            rr_alri = 1 + 2.383 * (1 - exp(-0.004 * (self.pm25 - 7.298) ** 1.193))

        if self.pm25 < 7.337:
            rr_copd = 1
        else:
            rr_copd = 1 + 22.485 * (1 - exp(-0.001 * (self.pm25 - 7.337) ** 0.694))

        if self.pm25 < 7.449:
            rr_ihd = 1
        else:
            rr_ihd = 1 + 1.647 * (1 - exp(-0.048 * (self.pm25 - 7.449) ** 0.467))

        if self.pm25 < 7.345:
            rr_lc = 1
        else:
            rr_lc = 1 + 152.496 * (1 - exp(-0.000167 * (self.pm25 - 7.345) ** 0.76))

        if self.pm25 < 7.358:
            rr_stroke = 1
        else:
            rr_stroke = 1 + 1.314 * (1 - exp(-0.012 * (self.pm25 - 7.358) ** 1.275))

        return rr_alri, rr_copd, rr_ihd, rr_lc, rr_stroke

    def paf(self, rr: float, sfu: float) -> float:
        """Calculates the population attributable fraction for ALRI, COPD, IHD, lung cancer or stroke
        based on the percentage of population using non-clean stoves and the relative risk [1]_.

        References
        ----------
        .. [1] Jeuland, M., Tan Soo, J.-S. & Shindell, D. The need for policies to reduce the costs of cleaner
            cooking in low income settings: Implications from systematic analysis of costs and benefits.
            Energy Policy 121, 275–285 (2018).

        Parameters
        ----------
        rr: float
            The relative risk of contracting ALRI, COPD, IHD, lung cancer and stroke.
        sfu: float
            Solid Fuel Users. This is the percentage of people using traditional cooking fuels. This is read from the
            techno-economic specification file as fuels not being clean

        Returns
        -------
        paf: float
            The Population Attributable Fraction for each disease
        """
        paf = (sfu * (rr - 1)) / (sfu * (rr - 1) + 1)

        return paf

    @staticmethod
    def discount_factor(specs: dict) -> tuple[list[float], list[float]]:
        """Calculates and returns the discount factor used for benefits and costs in the net-benefit equation. Also
        returns the length of the analysis in years

        Parameters
        ----------
        specs: dict
            The socio-economic specification file containing socio-economic data applying to your study area

        Returns
        -------
        Discount factor and the project life
        """
        if specs["start_year"] == specs["end_year"]:
            proj_life = 1
        else:
            proj_life = specs["end_year"] - specs["start_year"]

        year = np.arange(proj_life) + 1

        discount_factor = (1 + specs["discount_rate"]) ** year

        return discount_factor, proj_life

    def required_energy(self, model: 'onstove.OnStove'):
        """ Calculates the annual energy needed for cooking in MJ/yr. This is dependent on the number of meals cooked
        and the efficiency of the stove.

        Parameters
        ----------
        model: OnStove model
            Instance of the OnStove model containing the main data of the study case. See
            :class:`onstove.OnStove`.
        """

        self.energy = model.specs["meals_per_day"] * 365 * model.energy_per_meal / self.efficiency

    def get_carbon_intensity(self, model: 'onstove.OnStove'):
        """Calculates the carbon intensity of the associated stove.

        Parameters
        ----------
        model: OnStove model
            Instance of the OnStove model containing the main data of the study case. See
            :class:`onstove.OnStove`.
        """
        pollutants = ['co2', 'ch4', 'n2o', 'co', 'bc', 'oc']
        self.carbon_intensity = sum([self[f'{pollutant}_intensity'] * model.gwp[pollutant] for pollutant in pollutants])

    def carb(self, model: 'onstove.OnStove', mask: pd.Series):
        """Checks if carbon_emission is given in the socio-economic specification file. If it is given this is read
        directly, otherwise the get_carbon_intensity function is called

        Parameters
        ----------
        model: OnStove model
            Instance of the OnStove model containing the main data of the study case. See
            :class:`onstove.OnStove`.

        See also
        --------
        get_carbon_intensity
        """

        self.required_energy(model)
        if self.carbon_intensity is None:
            self.get_carbon_intensity(model)

        self.carbon = pd.Series((self.energy * self.carbon_intensity) / 1000, index=mask.index)


    def carbon_emissions(self, model: 'onstove.OnStove', mask: pd.Series, relative: bool = True):
        """Calculates the reduced emissions and the costs avoided by reducing these emissions.

        Parameters
        ----------
        model: OnStove model
            Instance of the OnStove model containing the main data of the study case. See
            :class:`onstove.OnStove`.
        year: int
            Defines which year that is being run.
        mask: pd.Series
            Determines which cells are ran. This is relevant when the start and end years are different

        See also
        --------
        carb
        """
        discount_rate, proj_life = self.discount_factor(model.specs)
        self.carb(model, mask)

        proj_years = np.matmul(np.expand_dims(np.ones(mask.shape[0]), axis=1),
                               np.expand_dims(np.zeros(proj_life), axis=0))

        if relative:
            base_annual_carbon = (np.repeat(np.expand_dims(model.base_fuel.carbon, axis=1),
                                           model.specs["end_year"] - model.specs["start_year"], axis=1))

            proj_years[mask, (model.year - model.specs["start_year"] - 1):proj_years.shape[1]] = 1

            carbon = proj_years * np.array(self.carbon)[:, None]
            carbon[mask, 0:(model.year - model.specs["start_year"] - 1)] = base_annual_carbon[mask,
                                                                                 0:model.year - model.specs[
                                                                                     "start_year"] - 1]

            if not isinstance(self.decreased_carbon_costs, np.ndarray):
                self.decreased_carbon_emissions = np.zeros(
                    (len(mask), model.specs["end_year"] - model.specs["start_year"]))
                self.decreased_carbon_costs = np.zeros(
                    (len(mask), model.specs["end_year"] - model.specs["start_year"]))


            decreased_carbon = base_annual_carbon - carbon
            self.decreased_carbon_emissions[mask] = decreased_carbon[mask]

            discounted_carbon = np.array(
                [x * model.specs["cost_of_carbon_emissions"] / (1000 * discount_rate) for x in decreased_carbon])

            self.decreased_carbon_costs[mask] = discounted_carbon[mask]
        else:
            proj_years[:] = 1
            carbon = proj_years * np.array(self.carbon)[:, None]
            discounted_carbon = np.array([sum(x * model.specs["cost_of_carbon_emissions"] / (1000 * discount_rate)) for x in carbon])
            self.discounted_carbon_costs = pd.Series(discounted_carbon, index=mask.index)

    def health_parameters(self, model: 'onstove.OnStove'):
        """Calculates the population attributable fraction for ALRI, COPD, IHD, lung cancer or stroke for urban and
        rural settlements of the area of interest.

        Parameters
        ----------
        model: OnStove model
            Instance of the OnStove model containing the main data of the study case. See
            :class:`onstove.OnStove`.

        See also
        --------
        relative_risk, paf
        """
        rr_alri, rr_copd, rr_ihd, rr_lc, rr_stroke = self.relative_risk()
        self.paf_alri = self.paf(rr_alri, model.sfu)
        self.paf_copd = self.paf(rr_copd, model.sfu)
        self.paf_ihd = self.paf(rr_ihd, model.sfu)
        self.paf_lc = self.paf(rr_lc, model.sfu)
        self.paf_stroke = self.paf(rr_stroke, model.sfu)

    def mort_morb(self, model: 'onstove.OnStove', mask: gpd.GeoSeries, parameter: str = 'mort', relative = True) -> tuple[
        float, float]:
        """
        Calculates mortality or morbidity rate per fuel. These two calculations are very similar in nature and are
        therefore combined in one function. In order to indicate if morbidity or mortality should be calculated, the
        `parameter` parameter can be changed (to either `Morb` or `Mort`).

        Parameters
        ----------
        model: OnStove model
            Instance of the OnStove model containing the main data of the study case. See
            :class:`onstove.OnStove`.
        mask: gpd.GeoSeries
            Determines which cells are ran. This is relevant when the start and end years are different
        parameter: str, default 'Mort'
            Parameter to calculate. For mortality enter 'Mort' and for morbidity enter 'Morb'

        Returns
        ----------
        Monetary mortality or morbidity for each stove.
        """

        discount_rate, proj_life = self.discount_factor(model.specs)

        mor = {}
        cases_dict = {}
        costs_dict = {}

        diseases = ['alri', 'copd', 'ihd', 'lc', 'stroke']

        if relative:
            start_year = mask[mask].index
            self.health_parameters(model)

            cl_diseases = {'alri': {1: 0.7, 2: 0.1, 3: 0.07, 4: 0.07, 5: 0.06},
                           'copd': {1: 0.3, 2: 0.2, 3: 0.17, 4: 0.17, 5: 0.16},
                           'lc': {1: 0.2, 2: 0.1, 3: 0.24, 4: 0.23, 5: 0.23},
                           'ihd': {1: 0.2, 2: 0.1, 3: 0.24, 4: 0.23, 5: 0.23},
                           'stroke': {1: 0.2, 2: 0.1, 3: 0.24, 4: 0.23, 5: 0.23}}

            for disease in diseases:
                rate = model.specs[f'{parameter}_{disease}']
                cl = 0
                i = model.year
                paf = f'paf_{disease.lower()}'
                pop, house, pop_increase = model.yearly_pop(model.year)
                mor[disease] = pd.Series(0, index=mask.index)
                mor[disease].loc[start_year] = (pop.loc[start_year] * (model.base_fuel[paf].loc[start_year] - self[paf].loc[start_year]) * (
                        rate / 100000))/model.houses[mask, model.year - 1 - model.specs["start_year"]]

                cases = np.zeros((len(mask), model.specs["end_year"] - model.specs["start_year"]))
                costs = np.zeros((len(mask), model.specs["end_year"] - model.specs["start_year"]))

                while i <= model.specs["end_year"]:
                    if parameter == 'morb':
                        cost = model.specs[f'coi_{disease}']
                    elif parameter == 'mort':
                        cost = model.specs['vsl']

                    if i - model.year + 1 > 5:
                        cl = 1
                    else:
                        cl += cl_diseases[disease][i - model.year + 1]

                    disease_cases = mor[disease].loc[start_year] * cl * (1 + pop_increase.loc[start_year]) ** (
                            i - model.year)

                    cases[mask, i - model.specs["start_year"] - 1] += disease_cases.loc[start_year]
                    costs[mask, i - model.specs["start_year"] - 1] += disease_cases.loc[start_year] * cost

                    i += 1

                cases_dict[disease] = cases
                costs_dict[disease] = costs

            total_costs = np.sum(list(costs_dict.values()), axis=0)
            total_cases = np.sum(list(cases_dict.values()), axis=0)

            discounted_costs = np.array([sum(x / discount_rate) for x in total_costs])
        else:
            for disease in diseases:
                i = model.specs["start_year"]
                pop, house, pop_increase = model.yearly_pop(model.specs["start_year"])
                rate = model.specs[f'{parameter}_{disease}']
                paf = f'paf_{disease.lower()}'
                mor[disease] = (pop * (self[paf]) * (rate / 100000))/house
                cases = np.zeros((len(mask), model.specs["end_year"] - model.specs["start_year"]))
                costs = np.zeros((len(mask), model.specs["end_year"] - model.specs["start_year"]))
                while i < model.specs["end_year"]:
                    if parameter == 'morb':
                        cost = model.specs[f'coi_{disease}']
                    elif parameter == 'mort':
                        cost = model.specs['vsl']

                    disease_cases = mor[disease] * (1 + pop_increase) ** (i - model.specs["start_year"])
                    cases[:, i - model.specs["start_year"]] += disease_cases
                    costs[:, i - model.specs["start_year"]] += (disease_cases * cost)

                    i += 1

                cases_dict[disease] = cases
                costs_dict[disease] = costs

            total_costs = np.sum(list(costs_dict.values()), axis=0)
            total_cases = np.sum(list(cases_dict.values()), axis=0)
            discounted_costs = np.array([sum(x / discount_rate) for x in total_costs])

        return total_cases, total_costs, discounted_costs

    def mortality(self, model: 'onstove.OnStove', mask, parameter, relative):
        """
        Distributes the total mortality across the study area per fuel.

        Parameters
        ----------
        model: OnStove model
            Instance of the OnStove model containing the main data of the study case. See
            :class:`onstove.OnStove`.
        mask: gpd.GeoSeries
            Determines which cells are ran. This is relevant when the start and end years are different

        See also
        --------
        mort_morb

        """

        deaths, costs, discounted_costs = self.mort_morb(model, mask, parameter=parameter, relative=relative)

        masky = mask[mask].index

        if relative:

            if not isinstance(self.deaths_avoided, pd.Series):
                self.relative_deaths = np.zeros((len(mask), model.specs["end_year"] - model.specs["start_year"]))
                self.deaths_avoided = pd.Series(0, index=mask.index)
                self.relative_cost_mort = np.zeros((len(mask), model.specs["end_year"] - model.specs["start_year"]))
                self.distributed_mortality = pd.Series(0, index=mask.index)

            self.distributed_mortality.loc[masky] = pd.Series(discounted_costs, index=mask.index).loc[masky]
            self.relative_deaths[mask] = deaths[mask]
            self.relative_cost_mort[mask] = costs[mask]
            self.deaths_avoided.loc[masky] = \
                pd.Series(np.array([sum(x) for x in self.relative_deaths]), index=mask.index).loc[masky]

            if model.specs['health_spillovers_parameter'] > 0:
                self.relative_deaths[mask] = self.relative_deaths[mask] * (1 + model.specs['w_spillover']
                                                                         * model.specs['health_spillovers_parameter'])
                self.relative_cost_mort[mask] = self.relative_cost_mort[mask] * (1 + model.specs['w_spillover']
                                                                           * model.specs['health_spillovers_parameter'])
                self.deaths_avoided.loc[masky] = self.deaths_avoided.loc[masky] * (1 + model.specs['w_spillover']
                                                                         * model.specs['health_spillovers_parameter'])
                self.distributed_mortality.loc[masky] = self.distributed_mortality.loc[masky] * (1 + model.specs['w_spillover']
                                                                         * model.specs['health_spillovers_parameter'])
        else:
            if not isinstance(self.deaths, np.ndarray):
                self.deaths = np.zeros((len(mask), model.specs["end_year"] - model.specs["start_year"]))
                self.distributed_mortality = pd.Series(0, index=mask.index)
                self.mort_costs = np.zeros((len(mask), model.specs["end_year"] - model.specs["start_year"]))

            self.deaths[mask] = deaths[mask]
            self.mort_costs[mask] = costs[mask]
            self.distributed_mortality.loc[masky] = pd.Series(discounted_costs, index=mask.index).loc[masky]
            if model.specs['health_spillovers_parameter'] > 0:
                self.mort_costs[mask] = self.mort_costs[mask] * (1 + model.specs['w_spillover']
                                                                         * model.specs['health_spillovers_parameter'])
                self.deaths[mask] = self.deaths[mask] * (1 + model.specs['w_spillover']
                                                                         * model.specs['health_spillovers_parameter'])
                self.distributed_mortality.loc[masky] = self.distributed_mortality.loc[masky] * (1 + model.specs['w_spillover']
                                                                         * model.specs['health_spillovers_parameter'])

    def morbidity(self, model: 'onstove.OnStove', mask, parameter, relative):
        """
        Distributes the total morbidity across the study area per fuel.

        Parameters
        ----------
        model: OnStove model
            Instance of the OnStove model containing the main data of the study case. See
            :class:`onstove.OnStove`.
        mask: gpd.GeoSeries
            Determines which cells are ran. This is relevant when the start and end years are different

        See also
        --------
        mort_morb
        """

        cases, costs, discounted_costs = self.mort_morb(model, mask, parameter=parameter, relative=relative)
        masky = mask[mask].index

        if relative:
            if not isinstance(self.cases_avoided, pd.Series):
                self.relative_cases = np.zeros((len(mask), model.specs["end_year"] - model.specs["start_year"]))
                self.cases_avoided = pd.Series(0, index=mask.index)
                self.relative_cost_morb = np.zeros((len(mask), model.specs["end_year"] - model.specs["start_year"]))
                self.distributed_morbidity = pd.Series(0, index=mask.index)

            self.distributed_morbidity.loc[masky] = pd.Series(discounted_costs, index=mask.index).loc[masky]
            self.relative_cases[mask] = cases[mask]
            self.relative_cost_morb[mask] = costs[mask]
            self.cases_avoided.loc[masky] = \
                pd.Series(np.array([sum(x) for x in self.relative_cases]), index=mask.index).loc[masky]

            if model.specs['health_spillovers_parameter'] > 0:
                self.relative_cases[mask] = self.relative_cases[mask] * (1 + model.specs['w_spillover']
                                                                         * model.specs['health_spillovers_parameter'])
                self.relative_cost_morb[mask] = self.relative_cost_morb[mask] * (1 + model.specs['w_spillover']
                                                                           * model.specs['health_spillovers_parameter'])
                self.cases_avoided.loc[masky] = self.cases_avoided.loc[masky] * (1 + model.specs['w_spillover']
                                                                         * model.specs['health_spillovers_parameter'])
                self.distributed_morbidity.loc[masky] = self.distributed_morbidity.loc[masky] * (1 + model.specs['w_spillover']
                                                                         * model.specs['health_spillovers_parameter'])
        else:

            if not isinstance(self.cases, np.ndarray):
                self.cases = np.zeros((len(mask), model.specs["end_year"] - model.specs["start_year"]))
                self.distributed_morbidity = pd.Series(0, index=mask.index)
                self.morb_costs = np.zeros((len(mask), model.specs["end_year"] - model.specs["start_year"]))

            self.distributed_morbidity.loc[masky] = pd.Series(discounted_costs, index=mask.index).loc[masky]

            self.cases[mask] = cases[mask]
            self.morb_costs[mask] = costs[mask]

            if model.specs['health_spillovers_parameter'] > 0:
                self.morb_costs[mask] = self.morb_costs[mask] * (1 + model.specs['w_spillover']
                                                                         * model.specs['health_spillovers_parameter'])
                self.cases[mask] = self.cases[mask] * (1 + model.specs['w_spillover']
                                                                         * model.specs['health_spillovers_parameter'])
                self.distributed_morbidity.loc[masky] = self.distributed_morbidity.loc[masky] * (1 + model.specs['w_spillover']
                                                                         * model.specs['health_spillovers_parameter'])


    def salvage(self, model: 'onstove.OnStove', mask: pd.Series, relative: bool = True):
        """
        Calls discount_factor function and calculates discounted salvage cost for each stove assuming a straight-line depreciation.

                Parameters
        ----------
        model: OnStove model
            Instance of the OnStove model containing the main data of the study case. See
            :class:`onstove.OnStove`

        See also
        --------
        discount_factor
        """
        discount_rate, proj_life = self.discount_factor(model.specs)

        if relative:
            year = model.year
        else:
            year = model.specs["start_year"]

        used_life = ((model.specs["end_year"] - year + 1) % self.tech_life) * np.ones(mask.shape[0])

        proj_years = np.matmul(np.expand_dims(np.ones(mask.shape[0]), axis=1),
                               np.expand_dims(np.zeros(proj_life), axis=0))

        proj_years[:, -1] = 1

        inv_dec = (proj_years.shape[1] - used_life)
        inv = self.inv_cost * np.ones(mask.shape[0]) * self.inv_change ** inv_dec
        investments = proj_years * np.array(inv)[:, None]
        salvage = np.array([y * (1 - x / self.tech_life) for x, y in zip(used_life, investments)])

        if relative:
            salvage_base = np.zeros(mask.shape[0])

            for life in model.base_fuel.tech_life.unique():
                remainder = (model.year - model.specs["start_year"]) % life
                base_inv_dec = proj_years.shape[1] - (life - remainder)
                idx = model.base_fuel.tech_life == life
                idx2 = idx * mask
                rows = idx2[idx2].index
                salvage_base[idx2] = model.base_fuel.inv_cost.loc[rows] * model.base_fuel.inv_change.loc[rows] ** \
                                     base_inv_dec * remainder / life

            salvage[mask, (model.year - model.specs["start_year"] - 1)] = salvage_base[mask]

            if not isinstance(self.salvage_cost, np.ndarray):
                self.salvage_cost = np.zeros(len(mask), model.specs["end_year"] - model.specs["start_year"])

            self.salvage_cost[mask] = \
                salvage[mask] - model.base_fuel.salvage_cost[mask]
        else:
            self.salvage_cost = salvage

    def discounted_om(self, model: 'onstove.OnStove', mask: pd.Series, relative: bool = True):
        """
        Calls discount_factor function and calculates discounted operation and maintenance cost for each stove.

        Parameters
        ----------
        model: OnStove model
            Instance of the OnStove model containing the main data of the study case. See
            :class:`onstove.OnStove`.


        See also
        --------
        discount_factor
        """
        discount_rate, proj_life = self.discount_factor(model.specs)
        operation_and_maintenance = self.om_cost * np.ones(mask.shape[0])

        proj_years = np.matmul(np.expand_dims(np.ones(mask.shape[0]), axis=1),
                               np.expand_dims(np.zeros(proj_life), axis=0))

        if relative:
            proj_years[mask, (model.year - model.specs["start_year"] - 1):proj_years.shape[1]] = 1

            om = proj_years * np.array(operation_and_maintenance)[:, None]

            om[mask, 0:(model.year - model.specs["start_year"] - 1)] = model.base_fuel.om_costs[mask,
                                                                       :(model.year-model.specs["start_year"]-1)]
            relative_om = om[mask] - model.base_fuel.om_costs[mask]

            if not isinstance(self.om_costs, np.ndarray):
                self.om_costs = np.zeros(len(mask), model.specs["end_year"] - model.specs["start_year"])

            self.om_costs[mask] = relative_om
        else:
            proj_years[:] = 1
            om = proj_years * np.array(operation_and_maintenance)[:, None]
            self.om_costs = om

    def discounted_inv(self, model: 'onstove.OnStove', mask: pd.Series, relative: bool):
        """
        Calls discount_factor function and calculates discounted investment cost. Uses proj_life and tech_life to determine
        number of necessary re-investments

        Parameters
        ----------
        model: OnStove model
            Instance of the OnStove model containing the main data of the study case. See
            :class:`onstove.OnStove`.
        mask: pd.Series
            Mask rows included in the calculations. For the base fuel all rows are used, but for different years,
            ceratin rows are masked out.
        relative: bool, default True
            Boolean parameter to indicate if the discounted investments will be calculated relative to the `base_fuel`
            or not.

        See also
        --------
        discount_factor
        """
        discount_rate, proj_life = self.discount_factor(model.specs)
        inv = self.inv_cost * np.ones(mask.shape[0])

        proj_years = np.matmul(np.expand_dims(np.ones(mask.shape[0]), axis=1),
                               np.expand_dims(np.zeros(proj_life), axis=0))

        if relative:
            proj_years[mask, model.year - model.specs["start_year"] - 1] = 1
            self.tech_life = round(self.tech_life)
            for j in range(self.tech_life, proj_life, self.tech_life):
                if j + model.year - model.specs["start_year"] - 1 < proj_life:
                    proj_years[mask, j + model.year - model.specs["start_year"] - 1] = 1*self.inv_change**j

            investments = proj_years * np.array(inv)[:, None]

            investments[mask, 0:(model.year - model.specs["start_year"] - 1)] = model.base_fuel.investments[mask,
                                                                              :(model.year - model.specs[
                                                                                  "start_year"] - 1)]

            relative_investments = investments[mask] - model.base_fuel.investments[mask]

            if not isinstance(self.investments, np.ndarray):
                self.investments = np.zeros(len(mask), model.specs["end_year"] - model.specs["start_year"])

            self.investments[mask] = relative_investments
        else:
            proj_years[:, 0] = 1
            self.tech_life = round(self.tech_life)
            for j in range(self.tech_life, proj_life, self.tech_life):
                if j < proj_life:
                    proj_years[:, j] = 1*self.inv_change**j

            investments = proj_years * np.array(inv)[:, None]

            self.investments = investments


    def discount_fuel_cost(self, model: 'onstove.OnStove', mask: pd.Series, relative: bool = True):
        """
        Calls discount_factor function and calculates discounted fuel costs.

        Parameters
        ----------
        model: OnStove model
            Instance of the OnStove model containing the main data of the study case. See
            :class:`onstove.OnStove`.
        relative: bool, default True
            Boolean parameter to indicate if the discounted fuel cost will be calculated relative to the `base_fuel`
            or not.

        See also
        --------
        discount_factor
        """
        self.required_energy(model)
        discount_rate, proj_life = self.discount_factor(model.specs)

        proj_years = np.matmul(np.expand_dims(np.ones(mask.shape[0]), axis=1),
                               np.expand_dims(np.zeros(proj_life), axis=0))

        start_year = mask[mask].index

        cost = np.ones(mask.shape[0])

        if isinstance(self.transport_cost, pd.Series):
            transport_cost = self.transport_cost.loc[start_year]
        else:
            transport_cost = self.transport_cost
        cost[mask] = (self.energy * self.fuel_cost / self.energy_content + transport_cost)

        if relative:
            proj_years[mask, (model.year - model.specs["start_year"] - 1):proj_years.shape[1]] = 1

            fuel_cost = proj_years * np.array(cost)[:, None]

            fuel_cost[mask, 0:(model.year - model.specs["start_year"] - 1)] = model.base_fuel.fuel_costs[mask,
                                                                       :(model.year-model.specs["start_year"]-1)]
            relative_fuel_cost = fuel_cost[mask] - model.base_fuel.fuel_costs[mask]

            if not isinstance(self.fuel_costs, np.ndarray):
                self.fuel_costs = np.zeros(len(mask), model.specs["end_year"] - model.specs["start_year"])

            self.fuel_costs[mask] = relative_fuel_cost
        else:
            proj_years[:] = 1
            fuel_cost = proj_years * np.array(cost)[:, None]
            self.fuel_costs = fuel_cost


    def total_time(self, model: 'onstove.OnStove', mask):
        """
        Calculates total time used per year by taking into account time of cooking and time of fuel collection (if relevant)

        Parameters
        ----------
        model: OnStove model
            Instance of the OnStove model containing the main data of the study case. See
            :class:`onstove.OnStove`.
        """
        if not isinstance(self.total_time_yr, pd.Series):
            self.total_time_yr = pd.Series(0, index=mask.index, dtype='float64')

        masky = mask[mask].index

        if isinstance(self.time_of_collection, pd.Series):
            time_of_collection = self.time_of_collection.loc[masky]
        else:
            time_of_collection = self.time_of_collection

        self.total_time_yr.loc[masky] = pd.Series((self.time_of_cooking + time_of_collection) * 365,
                                                  index=mask.loc[masky].index)

    def time_saved(self, model: 'onstove.OnStove', mask: pd.Series, relative: bool = True):
        """
        Calculates time saved per year by adopting a new stove.

        Parameters
        ----------
        model: OnStove model
            Instance of the OnStove model containing the main data of the study case. See
            :class:`onstove.OnStove`.
        mask: pd.Series
            Determines which cells are ran. This is relevant when the start and end years are different
        """
        discount_rate, proj_life = self.discount_factor(model.specs)
        self.total_time(model, mask)

        proj_years = np.matmul(np.expand_dims(np.ones(mask.shape[0]), axis=1),
                               np.expand_dims(np.zeros(proj_life), axis=0))

        if relative:
            start_year = mask[mask].index

            base_annual_time = np.repeat(np.expand_dims(model.base_fuel.total_time_yr, axis=1),
                                         model.specs["end_year"] - model.specs["start_year"], axis=1)

            proj_years[mask, (model.year - model.specs["start_year"] - 1):proj_years.shape[1]] = 1

            time = proj_years[mask] * np.array(self.total_time_yr.loc[start_year])[:, None]
            time[:, 0:(model.year - model.specs["start_year"] - 1)] = base_annual_time[mask,
                                                                               0:model.year - model.specs[
                                                                                   "start_year"] - 1]

            if not isinstance(self.time_value, np.ndarray):
                self.total_time_saved = np.zeros(
                    (len(mask), model.specs["end_year"] - model.specs["start_year"]))
                self.time_value = np.zeros(
                    (len(mask), model.specs["end_year"] - model.specs["start_year"]))

            decreased_time = base_annual_time[mask] - time

            self.total_time_saved[mask] = decreased_time

            discounted_time = np.array([(x / discount_rate) for x in decreased_time]) * np.repeat(
                np.expand_dims(model.gdf.loc[start_year]["value_of_time"], axis=1),
                model.specs["end_year"] - model.specs["start_year"], axis=1)

            self.time_value[mask] = discounted_time
        else:
            proj_years[:] = 1
            time = proj_years * np.array(self.total_time_yr)[:, None]
            discounted_time = np.array([sum(x / discount_rate) for x in time]) * model.gdf["value_of_time"]
            self.discounted_time_value = pd.Series(discounted_time, index=mask.index)

    def total_costs(self, model, mask):
        """
        Calculates total costs (fuel, investment, operation and maintenance as well as salvage costs)

        Parameters
        ----------
        model: OnStove model
            Instance of the OnStove model containing the main data of the study case. See
            :class:`onstove.OnStove`.

        See also
        --------
        discount_fuel_cost, discounted_om, salvage, discounted_inv
        """
        if not isinstance(self.costs, np.ndarray):
            self.costs = np.zeros((len(mask), model.specs["end_year"] - model.specs["start_year"]))

        self.costs[mask] = (self.fuel_costs[mask] + self.investments[mask] +
                            self.om_costs[mask] - self.salvage_cost[mask])

    def net_benefit(self, model: 'onstove.OnStove', mask):

        """This method combines all costs and benefits as specified by the user using the weights parameters

         Parameters
         ----------
         model: OnStove model
             Instance of the OnStove model containing the main data of the study case. See
             :class:`onstove.OnStove`.

         See also
         --------
         total_costs, morbidity, mortality, time_saved, carbon_emissions
        """

        self.total_costs(model, mask)
        discount_rate, proj_life = self.discount_factor(model.specs)
        masky = mask[mask].index
        if not isinstance(self.benefits, pd.Series):
            self.benefits = pd.Series(0, index=mask.index, dtype='float64')
            self.net_benefits = pd.Series(0, index=mask.index, dtype='float64')
            self.factor = np.zeros((len(model.gdf), model.specs["end_year"] - model.specs["start_year"]))
            self.households = pd.Series(0, index=mask.index, dtype='float64')

        self.benefits.loc[masky] = model.specs["w_health"] * (self.distributed_morbidity.loc[masky] + self.distributed_mortality.loc[masky]) + \
                        model.specs["w_environment"] * self.decreased_carbon_costs[mask].sum(axis=1) \
                                   + model.specs["w_time"] * self.time_value[mask].sum(axis=1)

        self.net_benefits.loc[masky] = self.benefits.loc[masky] - model.specs["w_costs"] * \
                                       np.array([sum(x / discount_rate) for x in self.costs[mask]])

        if "costs_{}".format(self.name) not in model.gdf.columns:
            model.gdf["costs_{}".format(self.name)] = np.nan
            model.gdf["benefits_{}".format(self.name)] = np.nan
            model.gdf["net_benefit_{}".format(self.name)] = np.nan

        model.gdf.loc[masky, "costs_{}".format(self.name)] = self.costs[mask].sum(axis=1)
        model.gdf.loc[masky, "benefits_{}".format(self.name)] = self.benefits.loc[masky]
        model.gdf.loc[masky, "net_benefit_{}".format(self.name)] = self.net_benefits.loc[masky]
        self.factor[mask, model.year - model.specs["start_year"] -1:] = 1

class LPG(Technology):
    """LPG technology class used to model LPG stoves.

    This class inherits the standard :class:`Technology` class and is used to model stoves using LPG as fuel.
    The LPG is assumed to be bought either by the closest vendor or in the closest urban settlement depedning on
    data availability. In the first case a point layer indicating vendors is assumed to be passed to the OnStove after
    which a least-cost path is determined using a friction map. In the other case it is assumed that the traveltime map
    is passed to OnStove directly.

    Parameters
    ----------
    name: str, optional.
       Name of the technology to model.
    carbon_intensity: float, optional
       The CO2 equivalent emissions in kg/GJ of burned fuel. If this attribute is used, then none of the
       gas-specific intensities will be used (e.g. ch4_intensity).
    co2_intensity: float, default 63
       The CO2 emissions in kg/GJ of burned fuel.
    ch4_intensity: float, default 0.003
       The CH4 emissions in kg/GJ of burned fuel.
    n2o_intensity: float, default 0.0001
       The N2O emissions in kg/GJ of burned fuel.
    co_intensity: float, default 0
       The CO emissions in kg/GJ of burned fuel.
    bc_intensity: float, default 0.0044
       The black carbon emissions in kg/GJ of burned fuel.
    oc_intensity: float, default 0.0091
       The organic carbon emissions in kg/GJ of burned fuel.
    energy_content: float, default 45.5
       Energy content of the fuel in MJ/kg.
    tech_life: int, default 7
       Stove life in year.
    inv_cost: float, default 44
       Investment cost of the stove in USD.
    fuel_cost: float, default 0.73
       Fuel cost in USD/kg.
    time_of_cooking: float, default 2
       Daily average time spent for cooking with this stove in hours.
    om_cost: float, default 3.7
       Operation and maintenance cost in USD/year.
    efficiency: float, default 0.5
       Efficiency of the stove.
    pm25: float, default 43
       Particulate Matter emissions (PM25) in mg/kg of fuel.
    travel_time: Pandas Series, optional
       Pandas Series describing the time needed (in hours) to reach either the closest LPG supply point or urban
       settlement  from each population point. It is either calculated using the LPG supply points, friction layer and
       population density layer or taken directly from a traveltime map.
    truck_capacity: float, default 2000
       Capacity of the truck carrying the fuel in kg.
    diesel_cost: float, 1.04
       Cost of diesel used in order to estimate the cost of transportation. Given in USD/liter
    diesel_per_hour: float, default 14
       Average diesel consumption of the truck carrying the fuel. Measured in liter/h
    lpg_path: str, optional
        Path to the lpg supply points (point vector file).
    friction_path: str, optional
       Path to the friction raster file describing the time needed (in minutes) to travel one meter within each
       cell using motorized transport.
    cylinder_cost: float, default 2.78
       Cost of LPG cylinder. This is relevant for first time buyers currenty not having access to an LPG cylinder.
       Given in USD/kg
    cylinder_life: float, 15
       Lifetime of LPG cylinder, measured in years.
    """

    def __init__(self,
                 name: Optional[str] = None,
                 carbon_intensity: Optional[float] = None,
                 co2_intensity: float = 63,
                 ch4_intensity: float = 0.003,
                 n2o_intensity: float = 0.0001,
                 co_intensity: float = 0,
                 bc_intensity: float = 0.0044,
                 oc_intensity: float = 0.0091,
                 energy_content: float = 45.5,
                 tech_life: int = 7,  # in years
                 inv_cost: float = 44,  # in USD
                 fuel_cost: float = 0.73,
                 time_of_cooking: float = 2,
                 om_cost: float = 3.7,
                 efficiency: float = 0.5,  # ratio
                 pm25: float = 43,
                 inv_change: float = 1,
                 travel_time: Optional[pd.Series] = None,
                 truck_capacity: float = 2000,
                 diesel_cost: float = 1.04,
                 diesel_per_hour: float = 14,
                 lpg_path: Optional[str] = None,
                 friction_path: Optional[str] = None,
                 cylinder_cost: float = 34.75,  # USD/cylinder,
                 cylinder_life: float = 15):
        super().__init__(name, carbon_intensity, co2_intensity, ch4_intensity,
                         n2o_intensity, co_intensity, bc_intensity, oc_intensity,
                         energy_content, tech_life, inv_cost, fuel_cost, time_of_cooking,
                         om_cost, efficiency, pm25, is_clean=True)
        self.travel_time = travel_time
        self.truck_capacity = truck_capacity
        self.diesel_cost = diesel_cost
        self.diesel_per_hour = diesel_per_hour
        self.transport_cost = None
        self.lpg_path = lpg_path
        self.friction_path = friction_path
        self.cylinder_cost = cylinder_cost
        self.cylinder_life = cylinder_life
        self.inv_change = inv_change
        self.infra_cost = None

    def add_travel_time(self, model: 'onstove.OnStove', lpg_path: Optional[str] = None,
                        friction_path: Optional[str] = None, align: bool = False):
        """This method calculates the travel time needed to transport LPG.

        The travel time is calculated as the time needed (in hours) to reach the closest LPG supplier from each
        population point. It uses a point layer for LPG suppliers, a friction layer and a population density layer.

        Parameters
        ----------
        lpg_path: str
            Path to the LPG supply points.
        friction_path: str
            Path to the friction raster file describing the time needed (in minutes) to travel one meter within each
            cell using motorized transport.
        model: OnStove model
            Instance of the OnStove model containing the main data of the study case. See
            :class:`onstove.OnStove`.
        align: bool, default False
            Boolean parameter to indicate if the friction layer need to be align with the population
            data in the `model`.
        """

        if lpg_path is None:
            if self.lpg_path is not None:
                lpg_path = self.lpg_path
            else:
                raise ValueError('A path to a LPG point layer must be passed or stored in the `lpg_path` attribute.')

        lpg = VectorLayer(self.name, 'Suppliers', path=lpg_path)

        if friction_path is None:
            if self.friction_path is not None:
                friction_path = self.friction_path
            else:
                raise ValueError('A path to a friction raster layer must be passed or stored in the `friction_path`'
                                 ' attribute.')

        friction = RasterLayer(self.name, 'Friction', path=friction_path, resample='average')

        if align:
            os.makedirs(os.path.join(model.output_directory, self.name, 'Suppliers'), exist_ok=True)
            lpg.reproject(model.base_layer.meta['crs'], os.path.join(model.output_directory, self.name, 'Suppliers'))
            friction.align(model.base_layer.path, os.path.join(model.output_directory, self.name, 'Friction'))

        lpg.friction = friction
        lpg.travel_time(create_raster=True)
        travel_time = 2 * model.raster_to_dataframe(lpg.distance_raster,
                                                         fill_nodata_method='interpolate', method='read')
        self.travel_time = pd.Series(travel_time, index=mask.index)

    def transportation_cost(self, model: 'onstove.OnStove'):
        """The cost of transporting LPG.

        Transportation cost = (2 * diesel consumption per h * national diesel price * travel time)/transported LPG

        Total cost = (LPG cost + Transportation cost)/efficiency of LPG stoves

        For more information about cost formula see [1]_.

        The function uses the following attributes of model: ``diesel_per_hour``, ``diesel_cost``, ``travel_time``,
        ``truck_capacity``, ``efficiency`` and ``energy_content``.

        References
        ----------
        .. [1] Szabó, S., Bódis, K., Huld, T. & Moner-Girona, M. Energy solutions in rural Africa: mapping
           electrification costs of distributed solar and diesel generation versus grid extension.
           Environ. Res. Lett. 6, 034002 (2011).

        Parameters
        ----------
        model: OnStove model
            Instance of the OnStove model containing the main data of the study case. See
            :class:`onstove.OnStove`.
        """

        transport_cost = (self.diesel_per_hour * self.diesel_cost * self.travel_time) / self.truck_capacity
        kg_yr = (model.specs["meals_per_day"] * 365 * model.energy_per_meal) / (
                self.efficiency * self.energy_content)  # energy content in MJ/kg
        transport_cost = transport_cost * kg_yr
        transport_cost[transport_cost < 0] = np.nan
        self.transport_cost = transport_cost

    def discount_fuel_cost(self, model: 'onstove.OnStove', mask: pd.Series, relative: bool = True):
        """This method expands :meth:`discount_fuel_cost` when LPG is the stove assessed in order to ensure that the
        transportation costs are included

        Parameters
        ----------
        model: OnStove model
            Instance of the OnStove model containing the main data of the study case. See
            :class:`onstove.OnStove`.
        relative: bool, default True
            Boolean parameter to indicate if the discounted investments will be calculated relative to the `base_fuel`
            or not.

        See also
        --------
        discount_fuel_cost
        """
        self.transportation_cost(model)
        super().discount_fuel_cost(model, mask, relative)

    def transport_emissions(self, model: 'onstove.OnStove', mask: int):
        """Calculates the emissions caused by the transportation of LPG. This is dependent on the diesel consumption of
        the truck. Diesel consumption is assumed to be 14 l/h (14 l/100km). Each truck is assumed to transport 2,000
        kg LPG

        Emissions intensities and diesel density are taken from [1]_.

        The function uses the following attributes of model: ``energy``, ``energy_content``, ``travel_time`` and
        ``truck_capacity``.

        References
        ----------
        .. [1] Ntziachristos, L. and Z. Samaras (2018), “1.A.3.b.i, 1.A.3.b.ii, 1.A.3.b.iii, 1.A.3.b.iv Passenger cars,
           light commercial trucks, heavy-duty vehicles including buses and motor cycles”, in EMEP/EEA air pollutant
           emission inventory guidebook 2016 – Update Jul. 2018

        Parameters
        ----------
        model: OnStove model
            Instance of the OnStove model containing the main data of the study case. See
            :class:`onstove.OnStove`.

        Returns
        -------
        The total transport emissions that can be associated with each household in kg of CO2-eq per year.
        """
        diesel_density = 840  # kg/m3
        bc_fraction = 0.55  # BC fraction of pm2.5
        oc_fraction = 0.70  # OC fraction of BC
        pm_diesel = 1.52  # g/kg_diesel
        diesel_ef = {'co2': 3.169, 'co': 7.40, 'n2o': 0.056,
                     'bc': bc_fraction * pm_diesel, 'oc': oc_fraction * bc_fraction * pm_diesel}  # g/kg_Diesel
        kg_yr = self.energy / self.energy_content  # LPG use (kg/yr). Energy required (MJ/yr)/LPG energy content (MJ/kg)
        masky = mask[mask].index
        diesel_consumption = self.travel_time.loc[masky] * (14 / 1000) * diesel_density  # kg of diesel per trip
        hh_emissions = sum([ef * model.gwp[pollutant] * diesel_consumption / self.truck_capacity * kg_yr for
                            pollutant, ef in diesel_ef.items()])  # in gCO2eq per yr
        return hh_emissions / 1000  # in kgCO2eq per yr

    def carb(self, model: 'onstove.OnStove', mask):
        """This method expands :meth:`Technology.carbon` when LPG is the stove assessed in order to ensure that the
         emissions caused by the transportation is included.

        Parameters
        ----------
        model: OnStove model
            Instance of the OnStove model containing the main data of the study case. See
            :class:`onstove.OnStove`.

        See also
        --------
        transport_emissions
        """
        super().carb(model, mask)
        masky = mask[mask].index
        self.carbon.loc[masky] += self.transport_emissions(model, mask)

    def infrastructure_cost(self, model: 'onstove.OnStove', mask: pd.Series):
        """Calculates cost of cylinders for first-time LPG users. It is assumed that the cylinder contains 12.5 kg of
        LPG. The function calls ``infrastructure_salvage``.

        The function uses the ``cylinder_cost`` attribute of the model.

        Parameters
        ----------
        model: OnStove model
            Instance of the OnStove model containing the main data of the study case. See
            :class:`onstove.OnStove`.

        See also
        --------
        infrastructure_salvage
        """

        discount_rate, proj_life = self.discount_factor(model.specs)
        cost = self.cylinder_cost * np.ones(mask.shape[0])

        proj_years = np.matmul(np.expand_dims(np.ones(mask.shape[0]), axis=1),
                               np.expand_dims(np.zeros(proj_life), axis=0))

        proj_years[mask, model.year - model.specs["start_year"] - 1] = 1
        for j in range(self.cylinder_life, proj_life, self.cylinder_life):
            if j + model.year - model.specs["start_year"] - 1 < proj_life:
                proj_years[mask, j + model.year - model.specs["start_year"] - 1] = 1

        costs = proj_years * np.array(cost)[:, None]

        if not isinstance(self.infra_cost, np.ndarray):
            self.infra_cost = np.zeros((len(mask), model.specs["end_year"] - model.specs["start_year"]))

        salvage = self.infrastructure_salvage(model, cost, mask)

        self.infra_cost[mask] = costs[mask] - salvage[mask]

    def infrastructure_salvage(self, model: 'onstove.OnStove', cost: float, mask: pd.Series):
        """Calculates the salvaged cylinder cost. The function calls ``discount_factor``.

        Parameters
        ----------
        model: OnStove model
            Instance of the OnStove model containing the main data of the study case. See
            :class:`onstove.OnStove`.
        cost: float
            The cost of buying an LPG-cylinder.


        Returns
        -------
        The discounted salvage cost of an LPG-cylinder.

        See also
        --------
        discount_factor
        """
        discount_rate, proj_life = self.discount_factor(model.specs)

        used_life = ((model.specs["end_year"] - model.year + 1) % self.cylinder_life) * np.ones(mask.shape[0])

        proj_years = np.matmul(np.expand_dims(np.ones(mask.shape[0]), axis=1),
                               np.expand_dims(np.zeros(proj_life), axis=0))

        proj_years[mask, -1] = 1

        investments = proj_years * np.array(cost)[:, None]
        salvage = np.array([y * (1 - x / self.cylinder_life) for x, y in zip(used_life, investments)])

        return salvage

    def discounted_inv(self, model: 'onstove.OnStove', mask: pd.Series, relative: bool = True):
        """This method expands :meth:`Technology.discounted_inv` by adding the cylinder cost for households currently
        not using LPG.

        Parameters
        ----------
        model: OnStove model
            Instance of the OnStove model containing the main data of the study case. See
            :class:`onstove.OnStove`.
        relative: bool, default True
            Boolean parameter to indicate if the discounted investments will be calculated relative to the `base_fuel`
            or not.

        See also
        --------
        infrastructure_cost
        """
        super().discounted_inv(model, mask, relative=relative)
        shares_array = self.pop_sqkm.to_numpy()
        shares_reshaped = shares_array.reshape(-1, 1)

        if relative:
            self.infrastructure_cost(model, mask)
            self.investments[mask] += (self.infra_cost[mask] * (1 - shares_reshaped[mask]))

class Biomass(Technology):
    """Biomass technology class used to model traditional and improved stoves.

    This class inherits the standard :class:`Technology` class and is used to model traditional and Improved Cook
    Stoves (ICS) using biomass as fuel. The biomass can be either collected or purchased, which is indicated with the
    attribute ``collected_fuel``. Depending on the biomass type (e.g. fuelwood or pellets), the parameters passed to
    the class such as efficiency, energy content, pm25 and emissions need to be representative of the fuel-stove.
    Moreover, the ICS can be modelled as natural draft or forced draft options by specifying it with the
    ``draft_type`` attribute. If forced draft is used, then the class will consider and extra capital cost for a
    standard 6 watt solar panel in order to run the fan in unelectrified areas.

    Attributes
    ----------
    forest: object of type RasterLayer, optional
        This is the forest cover raster dataset read from the ``forest_path`` parameter. See the
        :class:`onstove.RasterLayer` class for more information.
    friction: str, optional
        This is the forest cover raster dataset read from the ``friction_path``.
    trips_per_yr: float
        The trips that a person per household needs to do to the nearest forest point, in order to collect the amount
        of biomass required for cooking in one year.

    Parameters
    ----------
    name: str, optional.
        Name of the technology to model.
    carbon_intensity: float, optional
        The CO2 equivalent emissions in kg/GJ of burned fuel. If this attribute is used, then none of the
        gas-specific intensities will be used (e.g. ch4_intensity).
    co2_intensity: float, default 112
        The CO2 emissions in kg/GJ of burned fuel.
    ch4_intensity: float, default 0.864
        The CH4 emissions in kg/GJ of burned fuel.
    n2o_intensity: float, default 0.0039
        The N2O emissions in kg/GJ of burned fuel.
    co_intensity: float, default 0
        The CO emissions in kg/GJ of burned fuel.
    bc_intensity: float, default 0.1075
        The black carbon emissions in kg/GJ of burned fuel.
    oc_intensity: float, default 0.308
        The organic carbon emissions in kg/GJ of burned fuel.
    energy_content: float, default 16
        Energy content of the fuel in MJ/kg.
    tech_life: int, default 2
        Stove life in year.
    inv_cost: float, default 0
        Investment cost of the stove in USD.
    fuel_cost: float, default 0
        Fuel cost in USD/kg if any.
    time_of_cooking: float, default 2.9
        Daily average time spent for cooking with this stove in hours.
    om_cost: float, default 0
        Operation and maintenance cost in USD/year.
    efficiency: float, default 0.12
        Efficiency of the stove.
    pm25: float, default 844
        Particulate Matter emissions (PM25) in mg/kg of fuel.
    forest_path: str, optional
        Path to the forest cover raster file.
    friction_path: str, optional
        Path to the friction raster file describing the time needed (in minutes) to travel one meter within each
        cell.
    travel_time: Pandas Series, optional
        Pandas Series describing the time needed (in hours) to reach the closest forest cover point from each
        population point. It is calculated using the forest cover, friction layer and population density layer.

        .. seealso::
           :meth:`transportation_time<onstove.Biomass.transportation_time>` and
           :meth:`total_time<onstove.Biomass.total_time>`

    collection_capacity: float, default 25
        Average wood collection capacity per person in kg/trip.
    collected_fuel: bool, default True
        Boolean indicating if the fuel is collected or purchased. If True, then the ``travel_time`` will be
        calculated. If False, the ``fuel_cost`` will be used and a travel and collection time disregarded.
    time_of_collection: float, default 2
        Time spent collecting biomass on a single trip (excluding travel time) in hours.
    draft_type: str, default 'natural'
        Whether the ICS uses a natural draft or a forced draft.
    forest_condition: Callable object (function or lambda function) with a numpy array as input, optional
        Function or lambda function describing which forest canopy cover to consider when assessing the potential
        points for biomass collection.

        .. code-block:: python
           :caption: **Example**: lambda function for canopy cover equal or over 30%

           >>> forest_condition = lambda  x: x >= 0.3

    Examples
    --------
    An OnStove Biomass class can be created by providing the technology input data on an `csv` file and calling the
    :meth:`read_tech_data<onstove.read_tech_data>` method of the
    :class:`onstove.OnStove>` class, or by passing all technology information in the script.

    Creating the technologies from a `csv` configuration file (see *link to examples or mendeley* for a example of the
    configuration file):

    >>> from onstove import OnStove
    ... model = OnStove(output_directory='output_directory')
    ... mode.read_tech_data(path_to_config='path_to_csv_file', delimiter=',')
    ... model.techs
    {'Biomass': {'Biomass': <onstove.Biomass at 0x2478e85ee80>}}

    Creating a Biomass technology in the script:

    >>> from onstove import OnStove
    ... from onstove import Biomass
    ... model = OnStove(output_directory='output_directory')
    ... biomass = Biomass(name='Biomass')  # we define the name and leave all other parameters with the default values
    ... model.techs['Biomass'] = biomass
    ... model.techs
    {'Biomass': {'Biomass': <onstove.Biomass at 0x2478e85ee80>}}
    """

    forest: Optional[RasterLayer] = None
    friction: Optional[RasterLayer] = None
    trips_per_yr: float = 0.0

    def __init__(self,
                 name: Optional[str] = None,
                 carbon_intensity: Optional[float] = None,
                 co2_intensity: float = 112,
                 ch4_intensity: float = 0.864,
                 n2o_intensity: float = 0.0039,
                 co_intensity: float = 0,
                 bc_intensity: float = 0.1075,
                 oc_intensity: float = 0.308,
                 energy_content: float = 16,
                 tech_life: int = 2,
                 inv_cost: float = 0,
                 inv_change: float = 1,
                 solar_panel_life: float = 2,
                 fuel_cost: float = 0,
                 time_of_cooking: float = 2.9,
                 om_cost: float = 0,
                 efficiency: float = 0.12,
                 pm25: float = 844,
                 forest_path: Optional[str] = None,
                 friction_path: Optional[str] = None,
                 travel_time: Optional[pd.Series] = None,
                 discounted_solar_panel_cost = None,
                 collection_capacity: float = 25,
                 collected_fuel: bool = True,
                 time_of_collection: float = 2,
                 solar_panel_cost: float = 7.5,
                 draft_type: str = 'natural',
                 forest_condition: Optional[Callable[[np.ndarray], np.ndarray]] = None):
        """Instantiates the class either with default or user defined values for each class attribute.
        """
        super().__init__(name, carbon_intensity, co2_intensity, ch4_intensity,
                         n2o_intensity, co_intensity, bc_intensity, oc_intensity,
                         energy_content, tech_life,
                         inv_cost, fuel_cost, time_of_cooking,
                         om_cost, efficiency, pm25, is_clean=False)

        self.forest_condition = forest_condition
        self.travel_time = travel_time
        self.forest_path = forest_path
        self.inv_change = inv_change
        self.friction_path = friction_path
        self.collection_capacity = collection_capacity
        self.solar_panel_cost = discounted_solar_panel_cost
        self.draft_type = draft_type
        self.solar_panel_life = solar_panel_life
        self.solar_panel_cost = solar_panel_cost
        self.collected_fuel = collected_fuel
        self.time_of_collection = time_of_collection
        self.solar_panel_adjusted: bool = False  #: boolean check to avoid adding the solar panel cost twice

    def __setitem__(self, idx, value):
        self.__dict__[idx] = value

    def transportation_time(self, friction_path: str, forest_path: str, model: 'onstove.OnStove', mask: pd.Series, align: bool = False):
        """This method calculates the travel time needed to gather biomass.

        The travel time is calculated as the time needed (in hours) to reach the closest forest cover point from each
        population point. It uses a forest cover layer, a friction layer and population density layer.

        Parameters
        ----------
        friction_path: str
            Path to the friction raster file describing the time needed (in minutes) to travel one meter within each
            cell.
        forest_path: str
            Path to the forest cover raster file.
        model: OnStove model
            Instance of the OnStove model containing the main data of the study case. See
            :class:`onstove.OnStove`.
        align: bool, default False
            Boolean parameter to indicate if the forest cover and friction layers need to be align with the population
            data in the `model`.
        """
        self.forest = RasterLayer(self.name, 'Forest', path=forest_path, resample='mode')
        self.friction = RasterLayer(self.name, 'Friction', path=friction_path, resample='average')

        self.forest.friction = self.friction
        rows, cols = self.forest.start_points(condition=self.forest_condition)
        self.friction.travel_time(rows=rows, cols=cols, include_starting_cells=True, create_raster=True)

        travel_time = 2 * model.raster_to_dataframe(self.friction.distance_raster,
                                                    fill_nodata_method='interpolate', method='read')
        travel_time[travel_time > 7] = 7  # cap to max travel time based on literature
        self.travel_time = pd.Series(travel_time, index=mask.index)

    def total_time(self, model: 'onstove.OnStove', mask):
        """This method expands :meth:`Technology.total_time` when biomass is collected.

        It calculates the time needed for collecting biomass, based on the ``collection_capacity`` the
        ``energy_content`` of the fuel, the ``energy`` required for cooking a standard meal and the travel time to
        the nearest forest area.

        Parameters
        ----------
        model: OnStove model
            Instance of the OnStove model containing the main data of the study case. See
            :class:`onstove.OnStove`.
        """
        masky = mask[mask].index
        if self.collected_fuel:
            if not isinstance(self.travel_time, pd.Series):
                self.transportation_time(self.friction_path, self.forest_path, model, mask)

            self.trips_per_yr = self.energy / (self.collection_capacity * self.energy_content)

            if not isinstance(self.total_time_yr, pd.Series):
                self.total_time_yr = pd.Series(0, index=mask.index)

            self.total_time_yr.loc[masky] = self.time_of_cooking * 365 + \
                                 (self.travel_time.loc[masky] + self.time_of_collection) * self.trips_per_yr
        else:
            self.time_of_collection = 0
            super().total_time(model, mask)

    def get_carbon_intensity(self, model: 'onstove.OnStove'):
        """This method expands :meth:`Technology.get_carbon_intensity`.

        It excludes the CO2 emissions from the share of firewood that is sustainably harvested (i.e. it does not affect
        other emissions such as CH4) by using the fraction of Non-Renewable Biomass (fNRB).

        Parameters
        ----------
        model: OnStove model
            Instance of the OnStove model containing the main data of the study case. See
            :class:`onstove.OnStove`.

        Notes
        -----
        For more information about fNRB see [1]_.

        References
        ----------
        .. [1] R. Bailis, R. Drigo, A. Ghilardi, O. Masera, The carbon footprint of traditional woodfuels,
           Nature Clim Change. 5 (2015) 266–272. https://doi.org/10.1038/nclimate2491.
        """
        intensity = self['co2_intensity']
        self['co2_intensity'] *= model.specs['fnrb']
        super().get_carbon_intensity(model)
        self['co2_intensity'] = intensity

    def solar_panel_investment(self, model: 'onstove.OnStove', mask: pd.Series, relative = True):
        """This method adds the cost of a solar panel to unelectrified areas.

        The stove can be modelled a ICS with natural draft or forced draft. This is achieved by specifying the
        ``draft_type`` attribute of the class. If forced draft is used, then the class will consider and extra capital
        cost for a standard 6 watt solar panel in order to run the fan in unelectrified areas. The cost used for the
        panel is 1.25 USD per watt.

        Parameters
        ----------
        model: OnStove model
            Instance of the OnStove model containing the main data of the study case. See
            :class:`onstove.OnStove`.
        """
        discount_rate, proj_life = self.discount_factor(model.specs)
        inv = self.solar_panel_cost * np.ones(mask.shape[0])

        proj_years = np.matmul(np.expand_dims(np.ones(mask.shape[0]), axis=1),
                               np.expand_dims(np.zeros(proj_life), axis=0))

        if relative:
            proj_years[mask, model.year - model.specs["start_year"] - 1] = 1
            for j in range(self.solar_panel_life, proj_life, self.solar_panel_life):
                if j + model.year - model.specs["start_year"] - 1 < proj_life:
                    proj_years[mask, j + model.year - model.specs["start_year"] - 1] = 1

            investments = proj_years * np.array(inv)[:, None]

            if not isinstance(self.solar_panel_cost, np.ndarray):
                self.solar_panel_cost = np.zeros((len(mask), model.specs["end_year"] - model.specs["start_year"]))

            self.solar_panel_cost[mask] = investments[mask]
        else:
            proj_years[:, 0] = 1
            for j in range(self.solar_panel_life, proj_life, self.solar_panel_life):
                if j < proj_life:
                    proj_years[:, j] = 1

            investments = proj_years * np.array(inv)[:, None]

            self.solar_panel_cost = investments

    def discounted_inv(self, model: 'onstove.OnStove', mask: pd.Series, relative: bool = True):
        """This method expands :meth:`Technology.discounted_inv` by adding the solar panel cost in unlectrified areas.

        Parameters
        ----------
        model: OnStove model
            Instance of the OnStove model containing the main data of the study case. See
            :class:`onstove.OnStove`.
        relative: bool, default True
            Boolean parameter to indicate if the discounted investments will be calculated relative to the `base_fuel`
            or not.

        See also
        --------
        solar_panel_investment
        """
        # TODO: This should be done only in relative == True, just like for cylinders/added capacity?
        super().discounted_inv(model, mask, relative=relative)
        if self.draft_type.lower().replace('_', ' ') in ['forced', 'forced draft']:
            self.solar_panel_investment(model, mask, relative)
            self.investments[mask] += self.solar_panel_cost[mask]


class Charcoal(Technology):
    """Charcoal technology class used to model traditional and improved stoves.

    This class inherits the standard :class:`Technology` class and is used to model traditional and Improved Cook
    Stoves (ICS) using charcoal as fuel.

    Parameters
    ----------
    name: str, optional.
        Name of the technology to model.
    carbon_intensity: float, optional
        The CO2 equivalent emissions in kg/GJ of burned fuel. If this attribute is used, then none of the
        gas-specific intensities will be used (e.g. ch4_intensity).
    co2_intensity: float, default 121
        The CO2 emissions in kg/GJ of burned fuel.
    ch4_intensity: float, default 0.576
        The CH4 emissions in kg/GJ of burned fuel.
    n2o_intensity: float, default 0.001
        The N2O emissions in kg/GJ of burned fuel.
    co_intensity: float, default 0
        The CO emissions in kg/GJ of burned fuel.
    bc_intensity: float, default 0.1075
        The black carbon emissions in kg/GJ of burned fuel.
    oc_intensity: float, default 0.308
        The organic carbon emissions in kg/GJ of burned fuel.
    energy_content: float, default 30
        Energy content of the fuel in MJ/kg.
    tech_life: int, default 2
        Stove life in year.
    inv_cost: float, default 4
        Investment cost of the stove in USD.
    fuel_cost: float, default 0.09
        Fuel cost in USD/kg if any.
    time_of_cooking: float, default 2.6
        Daily average time spent for cooking with this stove in hours.
    om_cost: float, default 3.7
        Operation and maintenance cost in USD/year.
    efficiency: float, default 0.2
        Efficiency of the stove.
    pm25: float, default 256
        Particulate Matter emissions (PM25) in mg/kg of fuel.
    """

    def __init__(self,
                 name: Optional[str] = None,
                 carbon_intensity: Optional[float] = None,
                 co2_intensity: float = 121,
                 ch4_intensity: float = 0.576,
                 n2o_intensity: float = 0.001,
                 co_intensity: float = 0,
                 bc_intensity: float = 0.1075,
                 oc_intensity: float = 0.308,
                 energy_content: float = 30,
                 tech_life: float = 2,  # in years
                 inv_cost: int = 4,  # in USD
                 inv_change: float = 1.0,
                 fuel_cost: float = 0.09,
                 time_of_cooking: float = 2.6,
                 om_cost: float = 3.7,
                 efficiency: float = 0.2,  # ratio
                 pm25: float = 256):
        super().__init__(name, carbon_intensity, co2_intensity, ch4_intensity,
                         n2o_intensity, co_intensity, bc_intensity, oc_intensity,
                         energy_content, tech_life,
                         inv_cost, fuel_cost, time_of_cooking,
                         om_cost, efficiency, pm25, is_clean=False)

        self.inv_change = inv_change

    def get_carbon_intensity(self, model: 'onstove.OnStove'):
        """This method expands :meth:`Technology.get_carbon_intensity`.

        It excludes the CO2 emissions from the share of firewood that is sustainably harvested (i.e. it does not affect
        other emissions such as CH4) by using the fraction of Non-Renewable Biomass (fNRB).

        Parameters
        ----------
        model: OnStove model
            Instance of the OnStove model containing the main data of the study case. See
            :class:`onstove.OnStove`.

        Notes
        -----
        For more information about fNRB see [1]_.

        References
        ----------
        .. [1] R. Bailis, R. Drigo, A. Ghilardi, O. Masera, The carbon footprint of traditional woodfuels,
           Nature Clim Change. 5 (2015) 266–272. https://doi.org/10.1038/nclimate2491.
        """
        intensity = self['co2_intensity']
        self['co2_intensity'] *= model.specs['fnrb']
        super().get_carbon_intensity(model)
        self['co2_intensity'] = intensity

    def production_emissions(self, model: 'onstove.OnStove'):
        """Calculates the emissions caused by the production of Charcoal. The function uses emission factors with regards
        to CO2, CO, CH4, BC and OC as well as the ``energy`` and ``energy_content`` attributes of te model.
        Emissions factors for the production of charcoal are taken from [1]_.


        References
        ----------
        .. [1] Akagi, S. K., Yokelson, R. J., Wiedinmyer, C., Alvarado, M. J., Reid, J. S., Karl, T., Crounse, J. D.,
            & Wennberg, P. O. (2010). Emission factors for open and domestic biomass burning for use in atmospheric
            models. Atmospheric Chemistry and Physics Discussions. 10: 27523–27602., 27523–27602.
            https://www.fs.usda.gov/treesearch/pubs/39297

        Parameters
        ----------
        model: OnStove model
            Instance of the OnStove model containing the main data of the study case. See
            :class:`onstove.OnStove`.

        Returns
        -------
        The total charcoal production emissions that can be associated with each household measured in
        kg of CO2-eq per year.
        """
        emission_factors = {'co2': 1626, 'co': 255, 'ch4': 39.6, 'bc': 0.02, 'oc': 0.74}  # g/kg_Charcoal
        # Charcoal produced (kg/yr). Energy required (MJ/yr)/Charcoal energy content (MJ/kg)
        kg_yr = self.energy / self.energy_content
        hh_emissions = sum([ef * model.gwp[pollutant] * kg_yr for pollutant, ef in
                            emission_factors.items()])  # gCO2eq/yr
        return hh_emissions / 1000  # kgCO2/yr

    def carb(self, model: 'onstove.OnStove', mask):
        """This method expands :meth:`Technology.carbon` when Charcoal is the fuel used (both traditional stoves and ICS)
         in order to ensure that the emissions caused by the production and transportation is included in the total emissions.

        Parameters
        ----------
        model: OnStove model
            Instance of the OnStove model containing the main data of the study case. See
            :class:`onstove.OnStove`.

        See also
        --------
        carbon
        """
        super().carb(model, mask)
        masky = mask[mask].index
        self.carbon.loc[masky] += self.production_emissions(model)


class Electricity(Technology):
    """Electricity technology class used to model electrical stoves.

    This class inherits the standard :class:`Technology` class and is used to model electrical stoves.

    Attributes
    ----------
    carbon_intensities: dict
        Carbon intensities of the different power plants used in the electricity generation mix.
    grid_capacity_costs: dict
        Costs of adding capacity of the different power plants used in the generation mix.
    grid_techs_life: dict
        Technology life of the different power plants used in the generation mix.

    Parameters
    ----------
    name: str, optional
        Name of the technology to model.
    carbon_intensity: float, optional
        The CO2 equivalent emissions in kg/GJ of burned fuel. If this attribute is used, then none of the
        gas-specific intensities will be used (e.g. ch4_intensity).
    energy_content: float, default 3.6
        Energy content in MJ/kWh.
    tech_life: int, default 10
        Stove life in year.
    connection_cost: float, defualt 0
        Cost of strengthening a household connection to enable electrical cooking.
    grid_capacity_cost: float, optional
        Cost of added capacity in the grid (USD/kW)
    inv_cost: float, default 36.3
        Investment cost of the stove in USD.
    fuel_cost: float, default 0.1
        Fuel cost in USD/kg if any.
    time_of_cooking: float, default 1.8
        Daily average time spent for cooking with this stove in hours.
    om_cost: float, default 3.7
        Operation and maintenance cost in USD/year.
    efficiency: float, default 0.85
        Efficiency of the stove.
    pm25: float, default 32
        Particulate Matter emissions (PM25) in mg/kg of fuel.
    """

    def __init__(self,
                 name: Optional[str] = None,
                 carbon_intensity: Optional[str] = None,
                 energy_content: float = 3.6,
                 tech_life: int = 10,  # in years
                 inv_cost: float = 36.3,  # in USD
                 connection_cost: float = 0,  # cost of additional infrastructure
                 grid_capacity_cost: float = None,
                 fuel_cost: float = 0.1,
                 time_of_cooking: float = 1.8,
                 inv_change: float = 1.0,
                 om_cost: float = 3.7,  # percentage of investement cost
                 efficiency: float = 0.85,  # ratio
                 pm25: float = 32):
        super().__init__(name, carbon_intensity, None, None, None,
                         None, None, None, energy_content, tech_life,
                         inv_cost, fuel_cost, time_of_cooking,
                         om_cost, efficiency, pm25, is_clean=True)
        # Carbon intensity of fossil fuel plants in kg/GWh
        self.generation = {}
        self.capacities = {}
        self.grid_capacity_cost = grid_capacity_cost
        self.tiers_path = None
        self.per_unit_capacity_cost = None
        self.capacity_cost = None
        self.inv_change = inv_change
        self.connection_cost = connection_cost
        self.carbon_intensities = {'coal': 0.090374363, 'natural_gas': 0.050300655,
                                   'crude_oil': 0.070650288, 'heavy_fuel_oil': 0.074687989,
                                   'oil': 0.072669139, 'diesel': 0.069332823,
                                   'still_gas': 0.060849859, 'flared_natural_gas': 0.051855075,
                                   'waste': 0.010736111, 'biofuels_and_waste': 0.010736111,
                                   'nuclear': 0, 'hydro': 0, 'wind': 0,
                                   'solar': 0, 'other': 0, 'geothermal': 0}
        # TODO: make this general, with other fuel mix this crash
        self.grid_capacity_costs = {'oil': 1467, 'natural_gas': 550,
                                    'biofuels_and_waste': 2117,
                                    'nuclear': 4000, 'hydro': 2100, 'coal': 1600, 'wind': 1925,
                                    'solar': 1400, 'geothermal': 2917}
        self.grid_techs_life = {'oil': 40, 'natural_gas': 30,
                                'biofuels_and_waste': 25,
                                'nuclear': 50, 'hydro': 60, 'coal': 40, 'wind': 22,
                                'solar': 25, 'geothermal': 30}

    def __setitem__(self, idx, value):
        if 'generation' in idx:
            self.generation[idx.lower().replace('generation_', '')] = value
        elif 'grid_capacity_cost' in idx:
            self.grid_capacity_cost = value
        elif 'capacity' in idx:
            self.capacities[idx.lower().replace('capacity_', '')] = value
        elif 'carbon_intensity' == idx:
            self.carbon_intensity = value
        elif 'carbon_intensity' in idx:
            self.carbon_intensities[idx.lower().replace('carbon_intensity_', '')] = value
        elif 'connection_cost' in idx:
            self.connection_cost = value
        elif 'grid_cap_life' in idx:
            self.grid_cap_life = value
        else:
            super().__setitem__(idx, value)

    def get_capacity_cost(self, model: 'onstove.OnStove', mask: pd.Series):
        """This method determines the cost of electricity for each added unit of capacity (kW). The added capacity is
        assumed to be the same shares as the current installed capacity (i.e. if a country uses 10% coal powered power
        plants and 90% natural gas, the added capacity will consist of 10% coal and 90% natural gas)

        Parameters
        ----------
        model: OnStove model
            Instance of the OnStove model containing the main data of the study case. See
            :class:`onstove.OnStove`.
        """
        self.required_energy(model)
        self.get_grid_capacity_cost()
        self.get_grid_life()

        discount_rate, proj_life = self.discount_factor(model.specs)
        cost = self.grid_capacity_cost * np.ones(mask.shape[0])

        proj_years = np.matmul(np.expand_dims(np.ones(mask.shape[0]), axis=1),
                               np.expand_dims(np.zeros(proj_life), axis=0))

        proj_years[mask, model.year - model.specs["start_year"] - 1] = 1
        self.grid_life = round(self.grid_life)

        for j in range(self.grid_life, proj_life, self.grid_life):
            if j + model.year - model.specs["start_year"] - 1 < proj_life:
                proj_years[mask, j + model.year - model.specs["start_year"] - 1] = 1

        costs = proj_years * np.array(cost)[:, None]

        if not isinstance(self.per_unit_capacity_cost, np.ndarray):
            self.per_unit_capacity_cost = np.zeros((len(mask), model.specs["end_year"] - model.specs["start_year"]))

        salvage = self.grid_salvage(model, mask, cost)

        self.per_unit_capacity_cost[mask] = costs[mask] - salvage[mask]

        self.capacity = self.energy / (3.6 * self.time_of_cooking * 365)
        if not isinstance(self.capacity_cost, pd.Series):
            self.capacity_cost = np.zeros((len(mask), model.specs["end_year"] - model.specs["start_year"]))

        self.capacity_cost[mask] = self.capacity * self.per_unit_capacity_cost[mask]

    def get_carbon_intensity(self, model: 'onstove.OnStove'):
        """This function determines the carbon intensity of generated electricity based on the power plant mix in the
        area of interest.

        Parameters
        ----------
        model: OnStove model
            Instance of the OnStove model containing the main data of the study case. See
            :class:`onstove.OnStove`.
        """
        grid_emissions = sum([gen * self.carbon_intensities[fuel] for fuel, gen in self.generation.items()])
        grid_generation = sum(self.generation.values())
        self.carbon_intensity = grid_emissions / grid_generation * 1000  # to convert from Mton/PJ to kg/GJ

    def get_grid_capacity_cost(self):
        """This function determines the grid capacity cost in the area of interest."""
        self.grid_capacity_cost = sum(
            [self.grid_capacity_costs[fuel] * (cap / sum(self.capacities.values())) for fuel, cap in
             self.capacities.items()])

    def get_grid_life(self):
        """This function determines the grid capacity cost in the area of interest."""
        self.grid_life = sum(
            [self.grid_techs_life[tech] * (cap / sum(self.capacities.values())) for tech, cap in
             self.capacities.items()])

    def grid_salvage(self, model: 'onstove.OnStove', mask: pd.Series, cost, single: bool = False):
        """This method determines the salvage cost of the grid connected power plants.

        Parameters
        ----------
        model: OnStove model
            Instance of the OnStove model containing the main data of the study case. See
            :class:`onstove.OnStove`.
        single: bool, default True
            Boolean parameter to indicate if there is only one grid_capacity_cost or several.
        """
        discount_rate, proj_life = self.discount_factor(model.specs)

        used_life = ((model.specs["end_year"] - model.year + 1) % self.grid_life) * np.ones(mask.shape[0])

        proj_years = np.matmul(np.expand_dims(np.ones(mask.shape[0]), axis=1),
                               np.expand_dims(np.zeros(proj_life), axis=0))

        proj_years[mask, -1] = 1

<<<<<<< HEAD
        if single:
            used_life = proj_life % self.grid_life
            salvage = self.grid_capacity_cost * (1 - used_life / self.grid_life)
        else:
            investments = proj_years * np.array(cost)[:, None]
            salvage = np.array([y * (1 - x / self.grid_life) for x, y in zip(used_life, investments)])
=======
        # TODO: vectorize this
        return salvage / discount_rate[0]
>>>>>>> cb7317dc

        return salvage

    def carb(self, model: 'onstove.OnStove', mask):
        """This method expands :meth:`Technology.carbon` when electricity is the fuel used


         Parameters
         ----------
         model: OnStove model
             Instance of the OnStove model containing the main data of the study case. See
             :class:`onstove.OnStove`.

         See also
         --------
         carbon
         """
        if self.carbon_intensity is None:
            self.get_carbon_intensity(model)
        super().carb(model, mask)

    def discounted_inv(self, model: 'onstove.OnStove', mask: pd.Series, relative: bool = True):
        """This method expands :meth:`Technology.discounted_inv` by adding connection and added capacity costs.

        Parameters
        ----------
        model: OnStove model
            Instance of the OnStove model containing the main data of the study case. See
            :class:`onstove.OnStove`.
        relative: bool, default True
            Boolean parameter to indicate if the discounted investments will be calculated relative to the `base_fuel`
            or not.

        See also
        --------
        get_capacity_cost
        """
        super().discounted_inv(model, mask, relative=relative)
        shares_array = self.pop_sqkm.to_numpy()
        shares_reshaped = shares_array.reshape(-1, 1)

        if relative:
            self.get_capacity_cost(model, mask)
            if isinstance(self.connection_cost, np.ndarray):
                self.investments[mask] += (self.connection_cost[mask] + self.per_unit_capacity_cost[mask]
                                           * (1 - shares_reshaped[mask]))
            else:
                self.investments[mask] += (
                        self.connection_cost + self.per_unit_capacity_cost[mask] * (1 - shares_reshaped[mask]))

    def net_benefit(self, model: 'onstove.OnStove', mask):
        """This method expands :meth:`Technology.net_benefit` by taking into account electricity availability
        in the calculations.

        Parameters
        ----------
        model: OnStove model
            Instance of the OnStove model containing the main data of the study case. See
            :class:`onstove.OnStove`.

        See also
        --------
        net_benefit
        """
        super().net_benefit(model, mask)
        model.gdf.loc[model.gdf['Current_elec'] == 0, "net_benefit_{}".format(self.name)] = np.nan
<<<<<<< HEAD
        shares_array = model.elec_pop.to_numpy()
        shares_reshaped = shares_array.reshape(-1, 1)
        self.factor[mask.index, model.year - model.specs["start_year"] - 1:] = shares_reshaped[mask.index]
=======
        self.net_benefits.loc[model.gdf['Current_elec'] == 0] = np.nan
        factor = model.gdf['Elec_pop_calib'] / model.gdf['Calibrated_pop']
        factor[factor > 1] = 1
        self.factor = factor
        self.households = model.gdf['Households'] * factor

>>>>>>> cb7317dc

class MiniGrids(Electricity):
    """Mini-grids technology class used to model electrical stoves powered by mini-grids.

    This class inherits and modifies the :class:`Electricity` class.
    """

    def __init__(self,
                 name: Optional[str] = None,
                 carbon_intensity: Optional[str] = None,
                 energy_content: float = 3.6,
                 tech_life: int = 10,  # in years
                 inv_cost: float = 36.3,  # in USD
                 connection_cost: float = 0,  # cost of additional infrastructure
                 grid_capacity_cost: float = None,
                 fuel_cost: float = 0.1,
                 time_of_cooking: float = 2.5,
                 om_cost: float = 3.7,
                 efficiency: float = 0.85,  # ratio
                 pm25: float = 32,
                 stove_power: float = 0.7,
                 capacity_factor: float = 0.8,
                 base_load: float = 0.1,  # in kW
                 w_pop: float = 0,  # weight of population count to calibrate access to minigrids
                 w_ntl: float = 0,  # weight of nighttime lights to calibrate access to minigrids
                 w_mg_dist: float = 1,  # weight of distance to calibrate access to minigrids
                 ):
        super().__init__(name=name, carbon_intensity=carbon_intensity, energy_content=energy_content,
                         tech_life=tech_life, inv_cost=inv_cost, connection_cost=connection_cost,
                         grid_capacity_cost=grid_capacity_cost, fuel_cost=fuel_cost,
                         time_of_cooking=time_of_cooking, om_cost=om_cost, efficiency=efficiency, pm25=pm25)

        self.coverage = None
        self.potential = None
        self.capacity_factor = capacity_factor
        self.stove_power = stove_power
        self.base_load = base_load
        self.w_pop = w_pop
        self.w_ntl = w_ntl
        self.w_mg_dist = w_mg_dist

    @property
    def coverage(self) -> RasterLayer:
        """:class:`VectorLayer` object containing a vector dataset showing the areas of coverage of the mini-grids.

        This layer must contain the following columns:
        * `capacity`: installed capacity of the mini-grids
        * `households`: amount of households served by the mini-grids
        * `geometry`: polygons showing areas of coverage

        .. seealso::
            :meth:`calculate_potential`
        """
        return self._coverage

    @coverage.setter
    def coverage(self, layer):
        self._coverage = vector_setter(layer)

    @property
    def distance(self) -> RasterLayer:
        """:class:`RasterLayer` object containing a raster dataset with the distance to mini-grids in km.

        .. seealso::
            :meth:`calculate_potential`
        """
        return self._distance

    @distance.setter
    def distance(self, layer):
        self._distance = raster_setter(layer)

    @property
    def ntl(self) -> RasterLayer:
        """:class:`RasterLayer` object containing raster dataset showing the nighttime lights data.

        .. seealso::
            :meth:`calculate_potential`
        """
        return self._ntl

    @ntl.setter
    def ntl(self, layer):
        self._ntl = raster_setter(layer)

    def calculate_potential(self, model):
        """Calculates the potential of each mini-grid for supporting eCooking in each area.
        """
        leftover = np.maximum(self.capacity_factor * self.coverage.data['capacity'] -
                              self.coverage.data['households'] * self.base_load, 0)
        self.coverage.data['potential_hh'] = leftover / self.stove_power  # in number of households

        self.gdf = model.gdf[['geometry']].sjoin(self.coverage.data, how='left')
        self.gdf['mg_dist'] = model.raster_to_dataframe(self.distance, method='read')
        self.gdf['ntl'] = model.raster_to_dataframe(self.ntl, method='read')

        pop_norm = model.normalize('Calibrated_pop')
        ntl_norm = self.normalize('ntl')
        mg_dist_norm = self.normalize('mg_dist', inverse=True)

        weights = self.w_pop + self.w_ntl + self.w_mg_dist
        weight_sum = (self.w_pop * pop_norm + self.w_ntl * ntl_norm + self.w_mg_dist * mg_dist_norm) / weights
        self.gdf['mg_acces_weight'] = weight_sum
        self.gdf["current_mg_elec"] = 0
        self.gdf['supported_hh'] = 0
        self.gdf['supported_pop'] = 0
        for municipality, group in self.gdf.groupby('municipality'):
            hh_access = group['potential_hh'].mean()
            weights = sorted(group['mg_acces_weight'], reverse=True)
            elec_hh = 0
            i = 0

            while elec_hh < hh_access:
                muni_vec = (self.gdf['municipality'] == municipality)
                not_grid = (model.gdf['Current_elec'] == 0)
                bool_vec = muni_vec & not_grid & (self.gdf['mg_acces_weight'] >= weights[i])
                elec_hh = model.gdf.loc[bool_vec, "Households"].sum()

                self.gdf.loc[bool_vec, 'supported_hh'] = model.gdf.loc[bool_vec, "Households"]
                self.gdf.loc[bool_vec, 'current_mg_elec'] = 1
                self.gdf.loc[bool_vec, 'supported_pop'] = model.gdf.loc[bool_vec, "Calibrated_pop"]
                i += 1
                if i == len(weights):
                    break

<<<<<<< HEAD
    def discounted_inv(self, model: 'onstove.OnStove', mask: pd.Series, relative: bool = True):
        pass

    def net_benefit(self, mask):
        super().net_benefit(model, mask)
        model.gdf.loc[self.potential == 0, "net_benefit_{}".format(self.name)] = np.nan
=======
    def discounted_inv(self, model: 'onstove.OnStove', relative: bool = True):
        super(Electricity, self).discounted_inv(model, relative=relative)
        self.discounted_investments += self.connection_cost

    def net_benefit(self, model: 'onstove.OnStove', w_health: int = 1, w_spillovers: int = 1,
                    w_environment: int = 1, w_time: int = 1, w_costs: int = 1):
        super(Electricity, self).net_benefit(model, w_health, w_spillovers, w_environment, w_time, w_costs)
        self.calculate_potential(model)
        self.households = self.gdf['supported_hh']
        model.gdf.loc[self.households == 0, "net_benefit_{}".format(self.name)] = np.nan
        self.net_benefits.loc[self.households == 0] = np.nan
        # factor = self.gdf['Elec_pop_calib'] / self.gdf['Calibrated_pop']
        factor = np.ones(self.households.shape[0])
        factor[self.households == 0] = 0
        self.factor = factor
>>>>>>> cb7317dc


class Biogas(Technology):
    """Biogas technology class used to model biogas fueled stoves. This class inherits the standard
    :class:`Technology` class and is used to model stove using biogas as fuel. Biogas stoves are assumed to not
    be available in urban settlements as the collection of manure is assumed to be limited. If the fuel is assumed
    to be purchased changes can be made to the function called ``available_biogas``. Biogas is also assumed to be
    restricted based on temperature (an average yearly temperature below 10 degrees Celsius is assumed to lead to
    heavy drops of efficiency [1]_). Biogas production is also assumed to be a very water intensive process [2]_, hence
    areas under water stress are assumed restricted as well.

    References
    ----------
    .. [1] Lohani, S. P., Dhungana, B., Horn, H. & Khatiwada, D. Small-scale biogas technology and clean cooking fuel:
        Assessing the potential and links with SDGs in low-income countries – A case study of Nepal.
        Sustainable Energy Technologies and Assessments 46, 101301 (2021).
    .. [2] Bansal, V., Tumwesige, V. & Smith, J. U. Water for small-scale biogas digesters in sub-Saharan Africa.
        GCB Bioenergy 9, 339–357 (2017).

    Parameters
    ----------
    name: str, optional.
        Name of the technology to model.
    carbon_intensity: float, optional
        The CO2 equivalent emissions in kg/GJ of burned fuel. If this attribute is used, then none of the
        gas-specific intensities will be used (e.g. ch4_intensity).
    co2_intensity: float, default 0
        The CO2 emissions in kg/GJ of burned fuel.
    ch4_intensity: float, default 0.029
        The CH4 emissions in kg/GJ of burned fuel.
    n2o_intensity: float, default 0.0006
        The N2O emissions in kg/GJ of burned fuel.
    co_intensity: float, default 0
        The CO emissions in kg/GJ of burned fuel.
    bc_intensity: float, default 0.0043
        The black carbon emissions in kg/GJ of burned fuel.
    oc_intensity: float, default 0.0091
        The organic carbon emissions in kg/GJ of burned fuel.
    energy_content: float, default 22.8
        Energy content of the fuel in MJ/m3.
    tech_life: int, default 20
        Stove life in year.
    inv_cost: float, default 550
        Investment cost of the stove in USD.
    fuel_cost: float, default 0
        Fuel cost in USD/kg if any.
    time_of_cooking: float, default 2
        Daily average time spent for cooking with this stove in hours.
    manure_feed_time: float, default 3
        Time spent collecting and feeding manure to the digester (excluding travel time) in hours.
    om_cost: float, default 3.7
        Operation and maintenance cost in USD/year.
    efficiency: float, default 0.4
        Efficiency of the stove.
    pm25: float, default 43
        Particulate Matter emissions (PM25) in mg/kg of fuel.
    digester_eff: float, default 0.4
        Efficiency of the digestor.
    friction_path: str, optional
        Path to the friction raster file describing the time needed (in minutes) to travel one meter within each
        cell.
    """

    def __init__(self,
                 name: Optional[str] = None,
                 carbon_intensity: Optional[float] = None,
                 co2_intensity: float = 0,
                 ch4_intensity: float = 0.029,
                 n2o_intensity: float = 0.0006,
                 co_intensity: float = 0,
                 bc_intensity: float = 0.0043,
                 oc_intensity: float = 0.0091,
                 energy_content: float = 22.8,
                 tech_life: int = 20,  # in years
                 inv_cost: float = 550,  # in USD
                 fuel_cost: float = 0,
                 inv_change: float = 1,
                 time_of_cooking: float = 2,
                 manure_feed_time: float = 0.5,
                 om_cost: float = 3.7,
                 efficiency: float = 0.4,  # ratio
                 pm25: float = 43,
                 digester_eff: float = 0.4,
                 friction_path: Optional[str] = None):
        super().__init__(name, carbon_intensity, co2_intensity, ch4_intensity,
                         n2o_intensity, co_intensity, bc_intensity, oc_intensity,
                         energy_content, tech_life,
                         inv_cost, fuel_cost, time_of_cooking,
                         om_cost, efficiency, pm25, is_clean=True)

        self.digester_eff = digester_eff
        self.friction_path = friction_path
        self.manure_feed_time = manure_feed_time
        self.time_of_collection = None
        self.water = None
        self.inv_change = inv_change
        self.temperature = None

    def read_friction(self, model: 'onstove.OnStove', friction_path: str):
        """Reads a friction layer in min per meter (walking time per meter) and returns a pandas series with the values
        for each populated grid cell in hours per meter

        Parameters
        ----------
        model: OnStove model
            Instance of the OnStove model containing the main data of the study case. See
            :class:`onstove.OnStove`.
        friction_path: str
            Path to where the friction layer is stored.

        Returns
        -------
        A pandas series with the values for each populated grid cell in hours per meter
        """

        friction = RasterLayer(self.name, 'Friction', path=friction_path, resample='average')
        data = model.raster_to_dataframe(friction, fill_nodata_method='interpolate', method='read')
        return data / 60

    def required_energy_hh(self, model: 'onstove.OnStove'):
        """Determines the required annual energy needed for cooking taking into account the stove efficiency.

        Parameters
        ----------
        model: OnStove model
            Instance of the OnStove model containing the main data of the study case. See
            :class:`onstove.OnStove`.

        Returns
        -------
        Required annual energy needed for cooking
        """

        self.required_energy(model)
        return self.energy / self.digester_eff

    def get_collection_time(self, model: 'onstove.OnStove'):
        """Calculates the daily time of collection based on friction (hour/meter), the available biogas energy from
        each cell (MJ/yr/meter, 1000000 represents meters per km2) and the required energy per household (MJ/yr)

        Parameters
        ----------
        model: OnStove model
            Instance of the OnStove model containing the main data of the study case. See
            :class:`onstove.OnStove`.

        """
        self.available_biogas(model)
        required_energy_hh = self.required_energy_hh(model)

        friction = self.read_friction(model, self.friction_path)

        time_of_collection = required_energy_hh * friction / (model.gdf["biogas_energy"] / 1000000) / 365
        # time_of_collection[time_of_collection == float('inf')] = np.nan
        # mean_value = time_of_collection.mean()
        # time_of_collection[time_of_collection.isna()] = mean_value
        self.time_of_collection = time_of_collection

    def available_biogas(self, model: 'onstove.OnStove'):
        """Calculates the biogas production potential in liters per day. It currently takes into account 6 categories
        of livestock (cattle, buffalo, sheep, goat, pig and poultry). The biogas potential for each category is determined
        following the methodology outlined by Lohani et al.[1]_ This function also applies a restriction to biogas
        production with regards to urban areas, areas with temperature lower than 10 degrees[1]_ celsius and areas under
        water stress[2]_.

        References
        ----------
        .. [1] Lohani, S. P., Dhungana, B., Horn, H. & Khatiwada, D. Small-scale biogas technology and clean cooking
            fuel: Assessing the potential and links with SDGs in low-income countries – A case study of Nepal.
            Sustainable Energy Technologies and Assessments 46, 101301 (2021).
        .. [2] Bansal, V., Tumwesige, V. & Smith, J. U. Water for small-scale biogas digesters in sub-Saharan Africa.
            GCB Bioenergy 9, 339–357 (2017).

        Parameters
        ----------
        model: OnStove model
            Instance of the OnStove model containing the main data of the study case. See
            :class:`onstove.OnStove`.

        """

        from_cattle = model.gdf["Cattles"] * 12 * 0.15 * 0.8 * 305
        from_buffalo = model.gdf["Buffaloes"] * 14 * 0.2 * 0.75 * 305
        from_sheep = model.gdf["Sheeps"] * 0.7 * 0.25 * 0.8 * 452
        from_goat = model.gdf["Goats"] * 0.6 * 0.3 * 0.85 * 450
        from_pig = model.gdf["Pigs"] * 5 * 0.75 * 0.14 * 470
        from_poultry = model.gdf["Poultry"] * 0.12 * 0.25 * 0.75 * 450

        model.gdf["available_biogas"] = ((from_cattle + from_buffalo + from_goat + from_pig + from_poultry +
                                          from_sheep) * self.digester_eff / 1000) * 365

        # Temperature restriction
        if (self.temperature is not None) and ('Temperature' not in model.gdf.columns):
            if isinstance(self.temperature, str):
                self.temperature = RasterLayer('Biogas', 'Temperature', self.temperature)

            model.raster_to_dataframe(self.temperature, name="Temperature", method='read',
                                      fill_nodata_method='interpolate')
            model.gdf.loc[model.gdf["Temperature"] < 10, "available_biogas"] = 0

        model.gdf.loc[(model.gdf["IsUrban"] > 20), "available_biogas"] = 0

        # Water availability restriction
        if (self.water is not None) and ('Water' not in model.gdf.columns):
            if isinstance(self.water, str):
                self.water = VectorLayer('Biogas', 'Water scarcity', self.water, bbox=model.mask_layer.data)
            model.raster_to_dataframe(self.water, name="Water",
                                      fill_nodata_method='interpolate', method='read')
            model.gdf.loc[model.gdf["Water"] == 0, "available_biogas"] = 0

        # Available biogas energy per year in MJ (energy content in MJ/m3)
        model.gdf["biogas_energy"] = model.gdf["available_biogas"] * self.energy_content

    def recalibrate_livestock(self, model: 'onstove.OnStove', buffaloes: str, cattles: str, poultry: str,
                              goats: str, pigs: str, sheeps: str):
        """Recalibrates the livestock maps and adds them to the main dataframe. It currently takes into account 6 categories
        of livestock (cattle, buffalo, sheep, goat, pig and poultry).

        Parameters
        ----------
        model: OnStove model
            Instance of the OnStove model containing the main data of the study case. See
            :class:`onstove.OnStove`.
        buffaloes: str
            Path to the buffalo dataset.
        cattles: str
            Path to the cattle dataset.
        poultry: str
            Path to the poultry dataset.
        goats: str
            Path to the goat dataset.
        pigs: str
            Path to the pig dataset.
        sheeps: str
            Path to the sheep dataset.
        """
        paths = {
            'Buffaloes': buffaloes,
            'Cattles': cattles,
            'Poultry': poultry,
            'Goats': goats,
            'Pigs': pigs,
            'Sheeps': sheeps}

        for name, path in paths.items():
            layer = RasterLayer('Livestock', name,
                                path=path)
            model.raster_to_dataframe(layer, name=name, method='read',
                                      fill_nodata_method='interpolate')

    def total_time(self, model: 'onstove.OnStove', mask):
        """This method expands :meth:`Technology.total_time` by adding the biogas collection time

        Parameters
        ----------
        model: OnStove model
            Instance of the OnStove model containing the main data of the study case. See
            :class:`onstove.OnStove`.

        See also
        --------
        total_time
        """
<<<<<<< HEAD
        if not isinstance(self.time_of_collection, pd.Series):
            self.get_collection_time(model)
        super().total_time(model, mask)
=======
        self.get_collection_time(model)
        super().total_time(model)
        self.total_time_yr += (self.manure_feed_time * 365)
>>>>>>> cb7317dc

    def net_benefit(self, model: 'onstove.OnStove', mask):
        """This method expands :meth:`Technology.net_benefit` by taking into account biogas availability
        in the calculations.

        Parameters
        ----------
        model: OnStove model
            Instance of the OnStove model containing the main data of the study case. See
            :class:`onstove.OnStove`.

        See also
        --------
        net_benefit
        """
        super().net_benefit(model, mask)
        required_energy_hh = self.required_energy_hh(model)
        model.gdf.loc[(model.gdf['biogas_energy'] < required_energy_hh), "benefits_{}".format(self.name)] = np.nan
        model.gdf.loc[(model.gdf['biogas_energy'] < required_energy_hh), "net_benefit_{}".format(self.name)] = np.nan
<<<<<<< HEAD
        pop_init, house_init, pop_increase_init = model.yearly_pop(model.specs["start_year"])
        factor = model.gdf['biogas_energy'] / (required_energy_hh * house_init)
=======
        self.net_benefits = model.gdf["benefits_{}".format(self.name)].copy()
        factor = model.gdf['biogas_energy'] / (required_energy_hh * model.gdf['Households'])
>>>>>>> cb7317dc
        factor[factor > 1] = 1
        shares_array = factor.to_numpy()
        shares_reshaped = shares_array.reshape(-1, 1)
        self.factor[mask.index, model.year - model.specs["start_year"] - 1:] = shares_reshaped[mask.index]
<|MERGE_RESOLUTION|>--- conflicted
+++ resolved
@@ -155,12 +155,9 @@
         self.time_value = None
         self.decreased_carbon_emissions = None
         self.net_benefits = None
-<<<<<<< HEAD
         self.deaths = None
         self.cases = None
-=======
         self.gdf = gpd.GeoDataFrame()
->>>>>>> cb7317dc
 
     def __setitem__(self, idx, value):
         self.__dict__[idx] = value
@@ -2003,17 +2000,12 @@
 
         proj_years[mask, -1] = 1
 
-<<<<<<< HEAD
         if single:
             used_life = proj_life % self.grid_life
             salvage = self.grid_capacity_cost * (1 - used_life / self.grid_life)
         else:
             investments = proj_years * np.array(cost)[:, None]
             salvage = np.array([y * (1 - x / self.grid_life) for x, y in zip(used_life, investments)])
-=======
-        # TODO: vectorize this
-        return salvage / discount_rate[0]
->>>>>>> cb7317dc
 
         return salvage
 
@@ -2080,18 +2072,10 @@
         """
         super().net_benefit(model, mask)
         model.gdf.loc[model.gdf['Current_elec'] == 0, "net_benefit_{}".format(self.name)] = np.nan
-<<<<<<< HEAD
+
         shares_array = model.elec_pop.to_numpy()
         shares_reshaped = shares_array.reshape(-1, 1)
         self.factor[mask.index, model.year - model.specs["start_year"] - 1:] = shares_reshaped[mask.index]
-=======
-        self.net_benefits.loc[model.gdf['Current_elec'] == 0] = np.nan
-        factor = model.gdf['Elec_pop_calib'] / model.gdf['Calibrated_pop']
-        factor[factor > 1] = 1
-        self.factor = factor
-        self.households = model.gdf['Households'] * factor
-
->>>>>>> cb7317dc
 
 class MiniGrids(Electricity):
     """Mini-grids technology class used to model electrical stoves powered by mini-grids.
@@ -2217,14 +2201,6 @@
                 if i == len(weights):
                     break
 
-<<<<<<< HEAD
-    def discounted_inv(self, model: 'onstove.OnStove', mask: pd.Series, relative: bool = True):
-        pass
-
-    def net_benefit(self, mask):
-        super().net_benefit(model, mask)
-        model.gdf.loc[self.potential == 0, "net_benefit_{}".format(self.name)] = np.nan
-=======
     def discounted_inv(self, model: 'onstove.OnStove', relative: bool = True):
         super(Electricity, self).discounted_inv(model, relative=relative)
         self.discounted_investments += self.connection_cost
@@ -2240,8 +2216,6 @@
         factor = np.ones(self.households.shape[0])
         factor[self.households == 0] = 0
         self.factor = factor
->>>>>>> cb7317dc
-
 
 class Biogas(Technology):
     """Biogas technology class used to model biogas fueled stoves. This class inherits the standard
@@ -2504,15 +2478,10 @@
         --------
         total_time
         """
-<<<<<<< HEAD
         if not isinstance(self.time_of_collection, pd.Series):
             self.get_collection_time(model)
         super().total_time(model, mask)
-=======
-        self.get_collection_time(model)
-        super().total_time(model)
         self.total_time_yr += (self.manure_feed_time * 365)
->>>>>>> cb7317dc
 
     def net_benefit(self, model: 'onstove.OnStove', mask):
         """This method expands :meth:`Technology.net_benefit` by taking into account biogas availability
@@ -2532,13 +2501,8 @@
         required_energy_hh = self.required_energy_hh(model)
         model.gdf.loc[(model.gdf['biogas_energy'] < required_energy_hh), "benefits_{}".format(self.name)] = np.nan
         model.gdf.loc[(model.gdf['biogas_energy'] < required_energy_hh), "net_benefit_{}".format(self.name)] = np.nan
-<<<<<<< HEAD
         pop_init, house_init, pop_increase_init = model.yearly_pop(model.specs["start_year"])
         factor = model.gdf['biogas_energy'] / (required_energy_hh * house_init)
-=======
-        self.net_benefits = model.gdf["benefits_{}".format(self.name)].copy()
-        factor = model.gdf['biogas_energy'] / (required_energy_hh * model.gdf['Households'])
->>>>>>> cb7317dc
         factor[factor > 1] = 1
         shares_array = factor.to_numpy()
         shares_reshaped = shares_array.reshape(-1, 1)
