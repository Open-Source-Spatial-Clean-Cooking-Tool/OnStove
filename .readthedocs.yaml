--- conflicted
+++ resolved
@@ -9,7 +9,6 @@
   os: "ubuntu-20.04"
   tools:
     python: "mambaforge-4.10"
-<<<<<<< HEAD
 
 
 conda:
@@ -19,13 +18,3 @@
 # Build documentation in the docs/ directory with Sphinx
 sphinx:
    configuration: docs/conf.py
-=======
-
-# Setting-up conda environment
-conda:
-  environment: readthedocs_env.yaml
-
-# Build documentation in the docs/ directory with Sphinx
-sphinx:
-  configuration: docs/conf.py
->>>>>>> d033b408
