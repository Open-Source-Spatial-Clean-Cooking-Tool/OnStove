import os
cwd = os.getcwd()

SCENARIOS = ['LPG International price - Rural-Urban']
SENSITIVITY = ['All_benefits']#, 'Health_benefits', 'Social_benefits', 'Environment_benefits']
# SENSITIVITY, = glob_wildcards("../Clean cooking Africa paper/04. OnSSTOVE inputs/LPG International price - Rural-Urban/Sensitivity_files/{sensitivity}/BDI_scenario_file.csv")

<<<<<<< HEAD
COUNTRIES = ['BDI']
=======

COUNTRIES = ["SDN"]

>>>>>>> c1a72d5e

# COUNTRIES = ['AGO', 'BDI', 'BEN', 'BFA', 'BWA', 'CAF', 'CIV', 'CMR',
#              'COD', 'COG', 'ERI', 'ETH', 'GAB', 'GHA', 'GIN',
#              'GMB', 'GNB', 'GNQ', 'KEN', 'LBR', 'LSO', 'MDG', 'MLI',
#              'MOZ', 'MRT', 'MWI', 'NAM', 'NER', 'NGA', 'RWA',
#              'SEN', 'SLE', 'SWZ', 'TCD', 'TGO', 'TZA',
#              'UGA', 'ZAF', 'ZMB', 'ZWE']

# COUNTRIES = ['AGO', 'BDI', 'BEN', 'BFA', 'BWA', 'CAF', 'CIV', 'CMR',
#              'COD', 'COG', 'DJI', 'ERI', 'ETH', 'GAB', 'GHA', 'GIN',
#              'GMB', 'GNB', 'GNQ', 'KEN', 'LBR', 'LSO', 'MDG', 'MLI',
#              'MOZ', 'MRT', 'MWI', 'NAM', 'NER', 'NGA', 'RWA', 'SDN',
#              'SEN', 'SLE', 'SOM', 'SSD', 'SWZ', 'TCD', 'TGO', 'TZA',
#              'UGA', 'ZAF', 'ZMB', 'ZWE']

rule all:
    input:
        expand("../Clean cooking Africa paper/06. Results/{scenario}/{country}/{sensitivity}/results.pkl",
               country=COUNTRIES,
               sensitivity=SENSITIVITY,
               scenario=SCENARIOS)

rule extract_forest:
    input:
         forest = r"..\Clean cooking Africa paper\01. Data\GIS-data\Forest\Forest_height_2019_SAFR.tif",
    params:
          country = "{country}"
    output:
          forest = r"..\Clean cooking Africa paper\01. Data\GIS-data\Forest/{country}/Forest.tif",
    script:
          "scripts/extract_forest.py"


rule process_data:
    input:
         population = "../Clean cooking Africa paper/01. Data/GIS-data/Population/{country}_ppp_2020_UNadj_constrained.tif",
         mask_layer = r"..\Clean cooking Africa paper\01. Data\GIS-data\Admin\Admin_1.shp",
         ghs = r"..\Clean cooking Africa paper\01. Data\GIS-data\Urban\GHS_SMOD_POP2015_GLOBE_R2019A_54009_1K_V2_0.tif",
         forest = rules.extract_forest.output.forest,
         walking_friction = r"..\Clean cooking Africa paper\01. Data\GIS-data\Walking_friction\walking_friction.tif",
         hv_lines = r"..\Clean cooking Africa paper\01. Data\GIS-data\HV\All_HV.shp",
         mv_lines = r"..\Clean cooking Africa paper\01. Data\GIS-data\MV\All_MV.gpkg",
         ntl = r"..\Clean cooking Africa paper\01. Data\GIS-data\NightLights\Africa.tif",
         traveltime_cities = r"..\Clean cooking Africa paper\01. Data\GIS-data\Traveltime_to_cities\2015_accessibility_to_cities_v2.tif",
         temperature = r"..\Clean cooking Africa paper\01. Data\GIS-data\Temperature\TEMP.tif",
         buffaloes = r"..\Clean cooking Africa paper\01. Data\GIS-data\Global livestock\Buffaloes\5_Bf_2010_Da.tif",
         cattles = r"..\Clean cooking Africa paper\01. Data\GIS-data\Global livestock\Cattle\5_Ct_2010_Da.tif",
         poultry = r"..\Clean cooking Africa paper\01. Data\GIS-data\Global livestock\Chickens\5_Ch_2010_Da.tif",
         goats = r"..\Clean cooking Africa paper\01. Data\GIS-data\Global livestock\Goats\5_Gt_2010_Da.tif",
         pigs = r"..\Clean cooking Africa paper\01. Data\GIS-data\Global livestock\Pigs\5_Pg_2010_Da.tif",
         sheeps = r"..\Clean cooking Africa paper\01. Data\GIS-data\Global livestock\Sheep\5_Sh_2010_Da.tif",
         water = r"..\Clean cooking Africa paper\01. Data\GIS-data\Water scarcity\y2019m07d11_aqueduct30_annual_v01.gpkg"
    params:
          output_directory = "../Clean cooking Africa paper/06. Results/Processed data/{country}",
          country = "{country}"
    output:
          mask_layer = "../Clean cooking Africa paper/06. Results/Processed data/{country}/Administrative/Country_boundaries/Country_boundaries.geojson",
          population = "../Clean cooking Africa paper/06. Results/Processed data/{country}/Demographics/Population/Population.tif",
          ghs = "../Clean cooking Africa paper/06. Results/Processed data/{country}/Demographics/Urban/Urban.tif",
          forest = "../Clean cooking Africa paper/06. Results/Processed data/{country}/Biomass/Forest/Forest.tif",
          biomass_friction = "../Clean cooking Africa paper/06. Results/Processed data/{country}/Biomass/Friction/Friction.tif",
          # hv_lines = "Africa/{country}/Electricity/HV_lines/HV_lines.geojson",
          mv_lines = "../Clean cooking Africa paper/06. Results/Processed data/{country}/Electricity/MV_lines/MV_lines.geojson",
          ntl = "../Clean cooking Africa paper/06. Results/Processed data/{country}/Electricity/Night_time_lights/Night_time_lights.tif",
          traveltime_cities = "../Clean cooking Africa paper/06. Results/Processed data/{country}/LPG/Traveltime/Traveltime.tif",
          temperature = "../Clean cooking Africa paper/06. Results/Processed data/{country}/Biogas/Temperature/Temperature.tif",
          buffaloes = "../Clean cooking Africa paper/06. Results/Processed data/{country}/Biogas/Livestock/buffaloes/buffaloes.tif",
          cattles = "../Clean cooking Africa paper/06. Results/Processed data/{country}/Biogas/Livestock/cattles/cattles.tif",
          poultry = "../Clean cooking Africa paper/06. Results/Processed data/{country}/Biogas/Livestock/poultry/poultry.tif",
          goats = "../Clean cooking Africa paper/06. Results/Processed data/{country}/Biogas/Livestock/goats/goats.tif",
          pigs = "../Clean cooking Africa paper/06. Results/Processed data/{country}/Biogas/Livestock/pigs/pigs.tif",
          sheeps = "../Clean cooking Africa paper/06. Results/Processed data/{country}/Biogas/Livestock/sheeps/sheeps.tif",
          water = "../Clean cooking Africa paper/06. Results/Processed data/{country}/Biogas/Water scarcity/Water scarcity.tif"
    script:
          "scripts/data_processing.py"

wealth_index = r"..\Clean cooking Africa paper\01. Data\GIS-data\Poverty\{country}_relative_wealth_index.csv"

for i in COUNTRIES:
	if (i == 'SOM'):
    		wealth_index = r"..\Clean cooking Africa paper\01. Data\GIS-data\Poverty\SOM_relative_wealth_index.shp"
	if (i == 'SDN'):
    		wealth_index = r"..\Clean cooking Africa paper\01. Data\GIS-data\Poverty\SDN_relative_wealth_index.shp"
	if (i == 'SSD'):
    		wealth_index = r"..\Clean cooking Africa paper\01. Data\GIS-data\Poverty\SSD_relative_wealth_index.shp"

rule prepare_model:
    input:
         prep_file = r"..\Clean cooking Africa paper\04. OnSSTOVE inputs\{scenario}\Prep_files/{country}_prep_file.csv",
         wealth_index = wealth_index,
         techs_file = r"..\Clean cooking Africa paper\04. OnSSTOVE inputs\{scenario}\Technical_specs\{country}_file_tech_specs.csv",
         mask_layer = rules.process_data.output.mask_layer,
         population = rules.process_data.output.population,
         ghs = rules.process_data.output.ghs,
         forest = rules.process_data.output.forest,
         biomass_friction = rules.process_data.output.biomass_friction,
         mv_lines = rules.process_data.output.mv_lines,
         ntl = rules.process_data.output.ntl,
         traveltime_cities = rules.process_data.output.traveltime_cities,
         temperature = rules.process_data.output.temperature,
         water = rules.process_data.output.water,
         tiers = r"..\Clean cooking Africa paper\01. Data\GIS-data\Electricity tiers\tiersofaccess_SSA_2018.tif",
         buffaloes = rules.process_data.output.buffaloes,
         cattles = rules.process_data.output.buffaloes,
         poultry = rules.process_data.output.poultry,
         goats = rules.process_data.output.goats,
         pigs = rules.process_data.output.pigs,
         sheeps = rules.process_data.output.sheeps
    params:
          output_directory = "../Clean cooking Africa paper/06. Results/{scenario}/{country}",
          country = "{country}"
    output:
          model = "../Clean cooking Africa paper/06. Results/{scenario}/{country}/model.pkl"
    script:
          "scripts/model_preparation.py"

rule run_model:
    input:
         model = rules.prepare_model.output.model,
         scenario_file = r"..\Clean cooking Africa paper\04. OnSSTOVE inputs\{scenario}\Sensitivity_files\{sensitivity}\{country}_scenario_file.csv"
    params:
          output_directory = "../Clean cooking Africa paper/06. Results/{scenario}/{country}/{sensitivity}",
          country = "{country}"
    output:
          results = "../Clean cooking Africa paper/06. Results/{scenario}/{country}/{sensitivity}/results.pkl",
    script:
          "scripts/model_run.py"

rule main_plot:
    input:
         tech_split = "../Clean cooking Africa paper/06. Results/{scenario}/{country}/{sensitivity}/tech_split.pdf",
         max_benefits = "../Clean cooking Africa paper/06. Results/{scenario}/{country}/{sensitivity}/max_benefits_box.pdf",
         benefits_costs = "../Clean cooking Africa paper/06. Results/{scenario}/{country}/{sensitivity}/benefits_costs.pdf",
         max_benefit_tech = "../Clean cooking Africa paper/06. Results/{scenario}/{country}/{sensitivity}/max_benefit_tech.pdf"
    params:
          path = "../Clean cooking Africa paper/06. Results/{scenario}/{country}/{sensitivity}/",
    output:
          main_plot = "../Clean cooking Africa paper/06. Results/{scenario}/{country}/{sensitivity}/main_plot.pdf"
    shell:
         """
         pdflatex "\\newcommand\path{{"{params.path}"}}\input{{scripts/main_plot.tex}}" -output-directory "{params.path}"
         """

rule get_main_plot:
    input:
         expand("../Clean cooking Africa paper/06. Results/{scenario}/{country}/{sensitivity}/main_plot.pdf",
                country=COUNTRIES,
                sensitivity=SENSITIVITY,
                scenario=SCENARIOS)


rule merge_results:
    input:
         results = expand("../Clean cooking Africa paper/06. Results/{{scenario}}/{country}/{{sensitivity}}/results.pkl",
                           country=COUNTRIES),
         summaries = expand("../Clean cooking Africa paper/06. Results/{{scenario}}/{country}/{{sensitivity}}/summary.csv",
                            country=COUNTRIES),
         boundaries = rules.process_data.input.mask_layer
    params:
          output_directory = "../Clean cooking Africa paper/06. Results/Africa/{scenario}/{sensitivity}",
          countries = COUNTRIES
    output:
          map = "../Clean cooking Africa paper/06. Results/{scenario}/Africa/{sensitivity}/max_benefit_tech.tif",
          summary = "../Clean cooking Africa paper/06. Results/{scenario}/Africa/{sensitivity}/summary.csv",
          results = "../Clean cooking Africa paper/06. Results/{scenario}/Africa/{sensitivity}/results.gz"
    script:
          "scripts/merge_results.py"

rule get_map:
    input:
         expand("../Clean cooking Africa paper/06. Results/{scenario}/Africa/{sensitivity}/max_benefit_tech.tif",
               sensitivity=SENSITIVITY,
               scenario=SCENARIOS)

rule colormap:
    input:
         results = rules.merge_results.output.results
    output:
          colormap = "../Clean cooking Africa paper/06. Results/{scenario}/Africa/{sensitivity}/ColorMap.clr"
    script:
          "scripts/colormap_generator.py"

rule get_colormap:
    input:
         expand("../Clean cooking Africa paper/06. Results/{scenario}/Africa/{sensitivity}/ColorMap.clr",
               sensitivity=SENSITIVITY,
               scenario=SCENARIOS)<|MERGE_RESOLUTION|>--- conflicted
+++ resolved
@@ -5,13 +5,9 @@
 SENSITIVITY = ['All_benefits']#, 'Health_benefits', 'Social_benefits', 'Environment_benefits']
 # SENSITIVITY, = glob_wildcards("../Clean cooking Africa paper/04. OnSSTOVE inputs/LPG International price - Rural-Urban/Sensitivity_files/{sensitivity}/BDI_scenario_file.csv")
 
-<<<<<<< HEAD
+
 COUNTRIES = ['BDI']
-=======
 
-COUNTRIES = ["SDN"]
-
->>>>>>> c1a72d5e
 
 # COUNTRIES = ['AGO', 'BDI', 'BEN', 'BFA', 'BWA', 'CAF', 'CIV', 'CMR',
 #              'COD', 'COG', 'ERI', 'ETH', 'GAB', 'GHA', 'GIN',
