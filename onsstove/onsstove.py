import os
from csv import DictReader

import psycopg2
import geopandas as gpd
import numpy as np
from typing import Dict, Any

from onsstove.technology import Technology, LPG, Biomass
from .raster import *
from .layer import VectorLayer, RasterLayer


class OnSSTOVE():
    """
    Class containing the methods to perform a Multi Criteria Analysis
    of clean cooking access potential. It calculates a Clean Cooking Demand 
    Index, a Clean Cooking Supply Index and a Clean Cooking Potential Index
    """
    conn = None
    base_layer = None

    population = 'path_to_file'

    def __init__(self, project_crs=None, cell_size=None, output_directory='output'):
        """
        Initializes the class and sets an empty layers dictionaries.
        """
        self.layers = {}
        self.project_crs = project_crs
        self.cell_size = cell_size
        self.output_directory = output_directory
        self.mask_layer = None
        self.specs = None
        self.techs = None
        self.base_fuel = None

    def get_layers(self, layers):
        if layers == 'all':
            layers = self.layers
        else:
            layers = {category: {name: self.layers[category][name]} for category, names in layers.items() for name in
                      names}
        return layers

    def set_postgres(self, db, POSTGRES_USER, POSTGRES_KEY):
        """
        Sets a conecion to a PostgreSQL database

        Parameters
        ----------
        arg1 : 
        """
        self.conn = psycopg2.connect(database=db,
                                     user=POSTGRES_USER,
                                     password=POSTGRES_KEY)

    def read_scenario_data(self, path_to_config: str):
        """Reads the scenario data into a dictionary
        """
        config = {}
        with open(path_to_config, 'r') as csvfile:
            reader = DictReader(csvfile, delimiter=';')
            config_file = list(reader)
            for row in config_file:
                if row['Value']:
                    if row['data_type'] == 'int':
                        config[row['Param']] = int(row['Value'])
                    elif row['data_type'] == 'float':
                        config[row['Param']] = float(row['Value'])
                    elif row['data_type'] == 'string':
                        config[row['Param']] = str(row['Value'])
                    else:
                        raise ValueError("Config file data type not recognised.")
        self.specs = config

    def read_tech_data(self, path_to_config: str):
        """
        Reads the technology data from a csv file into a dictionary
        """
        techs = {}
        with open(path_to_config, 'r') as csvfile:
            reader = DictReader(csvfile, delimiter=';')
            config_file = list(reader)
            for row in config_file:
                if row['Value']:
                    if row['Fuel'] not in techs:
                        if row['Fuel'] == 'LPG':
                            techs[row['Fuel']] = LPG()
                        elif 'biomass' in row['Fuel'].lower():
                            techs[row['Fuel']] = Biomass()
                        else:
                            techs[row['Fuel']] = Technology()
                    if row['data_type'] == 'int':
                        techs[row['Fuel']][row['Param']] = int(row['Value'])
                    elif row['data_type'] == 'float':
                        techs[row['Fuel']][row['Param']] = float(row['Value'])
                    elif row['data_type'] == 'string':
                        techs[row['Fuel']][row['Param']] = str(row['Value'])
                    elif row['data_type'] == 'bool':
                        techs[row['Fuel']][row['Param']] = bool(row['Value'])
                    else:
                        raise ValueError("Config file data type not recognised.")
        for name, tech in techs.items():
            if tech.is_base:
                self.base_fuel = tech

        self.techs = techs

    def add_layer(self, category, name, layer_path, layer_type, query=None,
                  postgres=False, base_layer=False, resample='nearest',
                  normalization=None, inverse=False, distance=None,
                  distance_limit=float('inf')):
        """
        Adds a new layer (type VectorLayer or RasterLayer) to the MCA class

        Parameters
        ----------
        arg1 : 
        """
        output_path = os.path.join(self.output_directory, category, name)
        os.makedirs(output_path, exist_ok=True)

        if layer_type == 'vector':
            if postgres:
                layer = VectorLayer(category, name, layer_path, conn=self.conn,
                                    normalization=normalization,
                                    distance=distance,
                                    distance_limit=distance_limit,
                                    inverse=inverse, query=query)
            else:
                layer = VectorLayer(category, name, layer_path,
                                    normalization=normalization,
                                    distance=distance,
                                    distance_limit=distance_limit,
                                    inverse=inverse, query=query)

        elif layer_type == 'raster':
            layer = RasterLayer(category, name, layer_path,
                                normalization=normalization, inverse=inverse,
                                distance=distance, resample=resample)

            if base_layer:
                if not self.cell_size:
                    self.cell_size = (layer.meta['transform'][0],
                                      abs(layer.meta['transform'][1]))
                if not self.project_crs:
                    self.project_crs = layer.meta['crs']

                cell_size_diff = abs(self.cell_size[0] - layer.meta['transform'][0]) / \
                                 layer.meta['transform'][0]

                if (layer.meta['crs'] != self.project_crs) or (cell_size_diff > 0.01):
                    layer.reproject(self.project_crs,
                                    output_path=output_path,
                                    cell_width=self.cell_size[0],
                                    cell_height=self.cell_size[1],
                                    method=resample)

                self.base_layer = layer

        if category in self.layers.keys():
            self.layers[category][name] = layer
        else:
            self.layers[category] = {name: layer}

    def elec_current(self):
        elec_actual = self.specs['Elec_rate']
        urban_pop = (self.gdf.loc[self.gdf["IsUrban"] > 1, "Calibrated_pop"].sum())
        rural_pop = (self.gdf.loc[self.gdf["IsUrban"] <= 1, "Calibrated_pop"].sum())
        total_pop = self.gdf["Calibrated_pop"].sum()

        total_elec_ratio = self.specs["Elec_rate"]
        urban_elec_ratio = self.specs["urban_elec_rate"]
        rural_elec_ratio = self.specs["rural_elec_rate"]
        elec_modelled = 0

        factor = (total_pop * total_elec_ratio) / (urban_pop * urban_elec_ratio + rural_pop * rural_elec_ratio)
        urban_elec_ratio *= factor
        rural_elec_ratio *= factor

        self.gdf.loc[self.gdf["Night_lights"] == 0, "Elec_pop_calib"] = 0
        self.gdf["Current_elec"] = 0

        if "Transformer_dist" in self.gdf.columns:
            self.gdf["Elec_dist"] = self.gdf["Transformer_dist"]
            priority = 1
            dist_limit = self.specs["Max_Transformer_dist"]
        elif "MV_line_dist" in self.gdf.columns:
            self.gdf["Elec_dist"] = self.gdf["MV_line_dist"]
            priority = 1
            dist_limit = self.specs["Max_MV_line_dist"]
        else:
            self.gdf["Elec_dist"] = self.gdf["HV_line_dist"]
            priority = 2
            dist_limit = self.specs["Max_HV_line_dist"]

        condition = 0

        min_night_lights = self.specs["Min_Night_Lights"]
        min_pop = self.specs["Min_Elec_Pop"]

        while condition == 0:
            urban_electrified = urban_pop * urban_elec_ratio
            rural_electrified = rural_pop * rural_elec_ratio

            if priority == 1:

                print(
                    'We have identified the existence of transformers or MV lines as input data; '
                    'therefore we proceed using those for the calibration')

                self.gdf.loc[
                    (self.gdf["Elec_dist"] < dist_limit) & (self.gdf["Night_lights"] > min_night_lights) & (
                            self.gdf["Calibrated_pop"] > min_pop), "Current_elec"] = 1

                urban_elec_modelled = self.gdf.loc[
                    (self.gdf["Current_elec"] == 1) & (self.gdf["IsUrban"] > 1), "Elec_pop_calib"].sum()

                rural_elec_modelled = self.gdf.loc[
                    (self.gdf["Current_elec"] == 1) & (self.gdf["IsUrban"] <= 1), "Elec_pop_calib"].sum()

                urban_elec_factor = urban_elec_modelled / urban_electrified
                rural_elec_factor = rural_elec_modelled / rural_electrified

                if urban_elec_factor > 1:
                    self.gdf.loc[(self.gdf["Current_elec"] == 1) & (self.gdf["IsUrban"] > 1), "Elec_pop_calib"] *= (
                            1 / urban_elec_factor)
                else:
                    i = 0
                    while urban_elec_factor <= 1:
                        if i < 10:
                            self.gdf.loc[
                                (self.gdf["Current_elec"] == 1) & (self.gdf["IsUrban"] == 2), "Elec_pop_calib"] *= 1.1
                            self.gdf["Elec_pop_calib"] = np.minimum(self.gdf["Elec_pop_calib"],
                                                                    self.gdf["Calibrated_pop"])
                            urban_elec_modelled = self.gdf.loc[
                                (self.gdf["Current_elec"] == 1) & (self.gdf["IsUrban"] == 2), "Elec_pop_calib"].sum()
                            urban_elec_factor = urban_elec_modelled / urban_electrified
                            i += 1
                        else:
                            break

                if rural_elec_factor > 1:
                    self.gdf.loc[(self.gdf["Current_elec"] == 1) & (self.gdf["IsUrban"] <= 1), "Elec_pop_calib"] *= (
                            1 / rural_elec_factor)
                else:
                    i = 0
                    while rural_elec_factor <= 1:
                        if i < 10:
                            self.gdf.loc[
                                (self.gdf["Current_elec"] == 1) & (self.gdf["IsUrban"] < 2), "Elec_pop_calib"] *= 1.1
                            self.gdf["Elec_pop_calib"] = np.minimum(self.gdf["Elec_pop_calib"],
                                                                    self.gdf["Calibrated_pop"])
                            rural_elec_modelled = self.gdf.loc[
                                (self.gdf["Current_elec"] == 1) & (self.gdf["IsUrban"] < 2), "Elec_pop_calib"].sum()
                            rural_elec_factor = rural_elec_modelled / rural_electrified
                            i += 1
                        else:
                            break

                pop_elec = self.gdf.loc[self.gdf["Current_elec"] == 1, "Elec_pop_calib"].sum()
                elec_modelled = pop_elec / total_pop

                # REVIEW. Added new calibration step for pop not meeting original steps, if prev elec pop is too small
                i = 0
                td_dist_2 = 0.1
                while elec_actual - elec_modelled > 0.01:
                    pop_elec_2 = self.gdf.loc[(self.gdf["Current_elec"] == 0) & (self.gdf["Calibrated_pop"] > min_pop) &
                                              (self.gdf["Elec_dist"] < td_dist_2), "Calibrated_pop"].sum()
                    if i < 50:
                        if (pop_elec + pop_elec_2) / total_pop > elec_actual:
                            elec_modelled = (pop_elec + pop_elec_2) / total_pop
                            self.gdf.loc[(self.gdf["Current_elec"] == 0) & (self.gdf["Calibrated_pop"] > min_pop) &
                                         (self.gdf["Elec_dist"] < td_dist_2), "Elec_pop_calib"] = self.gdf[
                                "Calibrated_pop"]
                            self.gdf.loc[(self.gdf["Current_elec"] == 0) & (self.gdf["Calibrated_pop"] > min_pop) &
                                         (self.gdf["Elec_dist"] < td_dist_2), "Current_elec"] = 1
                        else:
                            i += 1
                            td_dist_2 += 0.1
                    else:
                        self.gdf.loc[(self.gdf["Current_elec"] == 0) & (self.gdf["Calibrated_pop"] > min_pop) &
                                     (self.gdf["Elec_dist"] < td_dist_2), "Elec_pop_calib"] = self.gdf[
                            "Calibrated_pop"]
                        self.gdf.loc[(self.gdf["Current_elec"] == 0) & (self.gdf["Calibrated_pop"] > min_pop) &
                                     (self.gdf["Elec_dist"] < td_dist_2), "Current_elec"] = 1
                        elec_modelled = (pop_elec + pop_elec_2) / total_pop
                        break

                if elec_modelled > elec_actual:
                    self.gdf["Elec_pop_calib"] *= elec_actual / elec_modelled
                pop_elec = self.gdf.loc[self.gdf["Current_elec"] == 1, "Elec_pop_calib"].sum()
                elec_modelled = pop_elec / total_pop

            # RUN_PARAM: Calibration parameters if only HV lines are available
            else:
                print(
                    'No transformers or MV lines were identified as input data; '
                    'therefore we proceed to the calibration with HV line info')
                self.gdf.loc[
                    (self.gdf["Elec_dist"] < dist_limit) & (self.gdf["Night_lights"] > min_night_lights) & (
                            self.gdf["Calibrated_pop"] > min_pop), "Current_elec"] = 1

                urban_elec_modelled = self.gdf.loc[
                    (self.gdf["Current_elec"] == 1) & (self.gdf["IsUrban"] > 1), "Elec_pop_calib"].sum()
                rural_elec_modelled = self.gdf.loc[
                    (self.gdf["Current_elec"] == 1) & (self.gdf["IsUrban"] <= 1), "Elec_pop_calib"].sum()
                urban_elec_factor = urban_elec_modelled / urban_electrified
                rural_elec_factor = rural_elec_modelled / rural_electrified

                if urban_elec_factor > 1:
                    self.gdf.loc[(self.gdf["Current_elec"] == 1) & (self.gdf["IsUrban"] > 1), "Elec_pop_calib"] *= (
                            1 / urban_elec_factor)
                else:
                    pass
                if rural_elec_factor > 1:
                    self.gdf.loc[(self.gdf["Current_elec"] == 1) & (self.gdf["IsUrban"] <= 1), "Elec_pop_calib"] *= (
                            1 / rural_elec_factor)
                else:
                    pass

                pop_elec = self.gdf.loc[self.gdf["Current_elec"] == 1, "Elec_pop_calib"].sum()
                elec_modelled = pop_elec / total_pop

                # REVIEW. Added new calibration step for pop not meeting original steps, if prev elec pop is too small
                i = 0
                td_dist_2 = 0.1
                while elec_actual - elec_modelled > 0.01:
                    pop_elec_2 = self.gdf.loc[(self.gdf["Current_elec"] == 0) & (self.gdf["Calibrated_pop"] > min_pop) &
                                              (self.gdf["Elec_dist"] < td_dist_2), "Calibrated_pop"].sum()
                    if i < 50:
                        if (pop_elec + pop_elec_2) / total_pop > elec_actual:
                            elec_modelled = (pop_elec + pop_elec_2) / total_pop
                            self.gdf.loc[(self.gdf["Current_elec"] == 0) & (self.gdf["Calibrated_pop"] > min_pop) &
                                         (self.gdf["Elec_dist"] < td_dist_2), "Elec_pop_calib"] = self.gdf[
                                "Calibrated_pop"]
                            self.gdf.loc[(self.gdf["Current_elec"] == 0) & (self.gdf["Calibrated_pop"] > min_pop) &
                                         (self.gdf["Elec_dist"] < td_dist_2), "Current_elec"] = 1
                        else:
                            i += 1
                            td_dist_2 += 0.1
                    else:
                        self.gdf.loc[(self.gdf["Current_elec"] == 0) & (self.gdf["Calibrated_pop"] > min_pop) &
                                     (self.gdf["Elec_dist"] < td_dist_2), "Elec_pop_calib"] = self.gdf[
                            "Calibrated_pop"]
                        self.gdf.loc[(self.gdf["Current_elec"] == 0) & (self.gdf["Calibrated_pop"] > min_pop) &
                                     (self.gdf["Elec_dist"] < td_dist_2), "Current_elec"] = 1
                        elec_modelled = (pop_elec + pop_elec_2) / total_pop
                        break

                if elec_modelled > elec_actual:
                    self.gdf["Elec_pop_calib"] *= elec_actual / elec_modelled
                pop_elec = self.gdf.loc[self.gdf["Current_elec"] == 1, "Elec_pop_calib"].sum()
                elec_modelled = pop_elec / total_pop

            urban_elec_ratio = self.gdf.loc[(self.gdf["Current_elec"] == 1) & (
                    self.gdf["IsUrban"] > 1), "Elec_pop_calib"].sum() / urban_pop
            rural_elec_ratio = self.gdf.loc[(self.gdf["Current_elec"] == 1) & (
                    self.gdf["IsUrban"] <= 1), "Elec_pop_calib"].sum() / rural_pop

            condition = 1

        self.gdf["Final_Elec_Code" + "{}".format(self.specs["Start_year"])] = \
            self.gdf.apply(lambda row: 1 if row["Current_elec"] == 1 else 99, axis=1)

    def add_mask_layer(self, name, layer_path, postgres=False):
        """
        Adds a vector layer to self.mask_layer, which will be used to mask all 
        other layers into is boundaries
        """
        if postgres:
            sql = f'SELECT * FROM {layer_path}'
            self.mask_layer = gpd.read_postgis(sql, self.conn)
        else:
            self.mask_layer = gpd.read_file(layer_path)

        if self.mask_layer.crs != self.project_crs:
            self.mask_layer.to_crs(self.project_crs, inplace=True)

    def calibrate_pop(self):

        total_gis_pop = self.gdf["Pop"].sum()
        calibration_factor = self.specs["Population_start_year"] / total_gis_pop

        self.gdf["Calibrated_pop"] = self.gdf["Pop"] * calibration_factor

    def mask_layers(self, datasets='all'):
        """
        Uses the previously added mask layer in self.mask_layer to mask all 
        other layers to its boundaries
        """
        if not isinstance(self.mask_layer, gpd.GeoDataFrame):
            raise Exception('The `mask_layer` attribute is empty, please first ' + \
                            'add a mask layer using the `.add_mask_layer` method.')
        datasets = self.get_layers(datasets)
        for category, layers in datasets.items():
            for name, layer in layers.items():
                output_path = os.path.join(self.output_directory,
                                           category, name)
                os.makedirs(output_path, exist_ok=True)
                layer.mask(self.mask_layer, output_path)
                if isinstance(layer.friction, RasterLayer):
                    layer.friction.mask(self.mask_layer, output_path)

    def align_layers(self, datasets='all'):
        datasets = self.get_layers(datasets)
        for category, layers in datasets.items():
            for name, layer in layers.items():
                output_path = os.path.join(self.output_directory,
                                           category, name)
                os.makedirs(output_path, exist_ok=True)
                if isinstance(layer, VectorLayer):
                    if isinstance(layer.friction, RasterLayer):
                        layer.friction.align(self.base_layer.path, output_path)
                else:
                    if name != self.base_layer.name:
                        layer.align(self.base_layer.path, output_path)
                    if isinstance(layer.friction, RasterLayer):
                        layer.friction.align(self.base_layer.path, output_path)

    def reproject_layers(self, datasets='all'):
        """
        Goes through all layer and call their `.reproject` method with the 
        `project_crs` as argument
        """
        datasets = self.get_layers(datasets)
        for category, layers in datasets.items():
            for name, layer in layers.items():
                output_path = os.path.join(self.output_directory,
                                           category, name)
                os.makedirs(output_path, exist_ok=True)
                layer.reproject(self.project_crs, output_path)
                if isinstance(layer.friction, RasterLayer):
                    layer.friction.reproject(self.project_crs, output_path)

    def get_distance_rasters(self, datasets='all'):
        """
        Goes through all layer and call their `.distance_raster` method
        """
        datasets = self.get_layers(datasets)
        for category, layers in datasets.items():
            for name, layer in layers.items():
                output_path = os.path.join(self.output_directory,
                                           category, name)
                os.makedirs(output_path, exist_ok=True)
                layer.get_distance_raster(self.base_layer.path,
                                          output_path, self.mask_layer)
                if isinstance(layer.friction, RasterLayer):
                    layer.friction.get_distance_raster(self.base_layer.path,
                                                       output_path, self.mask_layer)

    def distance_to_electricity(self, hv_lines=None, mv_lines=None, transformers=None):
        """
        Cals the get_distance_raster method for the HV. MV and Transformers
        layers (if available) and converts the output to a column in the
        main gdf
        """
        if (not hv_lines) and (not mv_lines) and (not transformers):
            raise ValueError("You MUST provide at least one of the following datasets: hv_lines, mv_lines or "
                             "transformers.")

        for layer in [hv_lines, mv_lines, transformers]:
            if layer:
                output_path = os.path.join(self.output_directory,
                                           layer.category,
                                           layer.name)
                layer.get_distance_raster(self.base_layer.path,
                                          output_path,
                                          self.mask_layer.layer)
                layer.distance_raster.layer /= 1000  # to convert from meters to km
                self.raster_to_dataframe(layer.distance_raster.layer,
                                         name=layer.distance_raster.name,
                                         method='read')

    def normalize_rasters(self, datasets='all'):
        """
        Goes through all layer and call their `.normalize` method
        """
        datasets = self.get_layers(datasets)
        for category, layers in datasets.items():
            for name, layer in layers.items():
                output_path = os.path.join(self.output_directory,
                                           category, name)
                layer.normalize(output_path, self.mask_layer)

    def population_to_dataframe(self, layer):
        """
        Takes a population `RasterLayer` as input and extracts the populated points to a GeoDataFrame that is
        saved in `OnSSTOVE.gdf`.
        """
        self.rows, self.cols = np.where(~np.isnan(layer.layer))
        x, y = rasterio.transform.xy(layer.meta['transform'],
                                     self.rows, self.cols,
                                     offset='center')

        self.gdf = gpd.GeoDataFrame({'geometry': gpd.points_from_xy(x, y),
                                     'Pop': layer.layer[self.rows, self.cols]})

    def raster_to_dataframe(self, layer, name=None, method='sample'):
        """
        Takes a RasterLayer and a method (sample or read), gets the values from the raster layer using the population points previously extracted and saves the values in a new column of OnSSTOVE.gdf
        """
        if method == 'sample':
            self.gdf[layer.name] = sample_raster(layer.path, self.gdf)
        elif method == 'read':
            self.gdf[name] = layer[self.rows, self.cols]

    def calibrate_urban(self):

        urban_modelled = 2
        factor = 1
        pop_tot = self.specs["Population_start_year"]
        urban_current = self.specs["Urban_start"]

        i = 0
        while abs(urban_modelled - urban_current) > 0.01:

            self.gdf["IsUrban"] = 0
            self.gdf.loc[(self.gdf["Calibrated_pop"] > 5000 * factor) & (
                    self.gdf["Calibrated_pop"] / (self.cell_size[0] ** 2 / 1000000) > 350 * factor), "IsUrban"] = 1
            self.gdf.loc[(self.gdf["Calibrated_pop"] > 50000 * factor) & (
                    self.gdf["Calibrated_pop"] / (self.cell_size[0] ** 2 / 1000000) > 1500 * factor), "IsUrban"] = 2

            pop_urb = self.gdf.loc[self.gdf["IsUrban"] > 1, "Calibrated_pop"].sum()

            urban_modelled = pop_urb / pop_tot

            if urban_modelled > urban_current:
                factor *= 1.1
            else:
                factor *= 0.9
            i = i + 1
            if i > 500:
                break

        self.gdf.loc[self.gdf["IsUrban"] <= 1, 'Households'] = self.gdf.loc[
                                                                   self.gdf["IsUrban"] <= 1, 'Calibrated_pop'] / \
                                                               self.specs["Rural_HHsize"]
        self.gdf.loc[self.gdf["IsUrban"] > 1, 'Households'] = self.gdf.loc[self.gdf["IsUrban"] > 1, 'Calibrated_pop'] / \
                                                              self.specs["Urban_HHsize"]

    def get_value_of_time(self, wealth):
        """
        Calculates teh value of time based on the minimum wage ($/h) and a
        GIS raster map as wealth index, poverty or GDP
        ----
        0.5 is the upper limit for minimum wage and 0.2 the lower limit
        """
        wealth.layer[wealth.layer < 0] = np.nan
        wealth.meta['nodata'] = np.nan

        min_value = np.nanmin(wealth.layer)
        max_value = np.nanmax(wealth.layer)
        norm_layer = (wealth.layer - min_value) / (max_value - min_value) * (0.5 - 0.2) + 0.2
        self.value_of_time = norm_layer * self.specs['Minimum_wage'] / 30 / 24  # convert $/months to $/h
        self.raster_to_dataframe(self.value_of_time, name='value_of_time', method='read')

    def save_datasets(self, datasets='all'):
        """
        Saves all layers that have not been previously saved
        """
        datasets = self.get_layers(datasets)
        for category, layers in datasets.items():
            for name, layer in layers.items():
                output_path = os.path.join(self.output_directory,
                                           category, name)
                layer.save(output_path)

    def maximum_net_benefit(self):

        net_benefit_cols = [col for col in self.gdf if 'final_tech' in col]
        self.gdf["final_tech"] = self.gdf[net_benefit_cols].idxmin(axis=1)
        self.gdf["maximum_net_benefit"] = self.gdf[net_benefit_cols].min(axis=1)

        self.gdf['final_tech'] = self.gdf['final_tech'].str.replace("net_benefit_","")

    def lives_saved(self):

        total_pop = self.gdf['Calibrated_pop'].sum()

        self.gdf["deaths_avoided"] = self.gdf.apply(lambda row: self.techs[row['final_tech']].deaths_avoided * row['Calibrated_pop'] / total_pop)

<<<<<<< HEAD
    def extract_time_saved(self):

        self.gdf["time_saved"] = self.gdf.apply(lambda row: self.techs[row['final_tech']].total_time_saved, axis = 1)* gdf["Households"]
=======
    def reduced_emissions(self):

        self.gdf["emissions_saved"] = self.gdf.apply(lambda row: self.techs[row['final_tech']].decreased_carbon_emissions[row.index])
>>>>>>> b6960576
<|MERGE_RESOLUTION|>--- conflicted
+++ resolved
@@ -581,12 +581,10 @@
 
         self.gdf["deaths_avoided"] = self.gdf.apply(lambda row: self.techs[row['final_tech']].deaths_avoided * row['Calibrated_pop'] / total_pop)
 
-<<<<<<< HEAD
     def extract_time_saved(self):
 
         self.gdf["time_saved"] = self.gdf.apply(lambda row: self.techs[row['final_tech']].total_time_saved, axis = 1)* gdf["Households"]
-=======
+        
     def reduced_emissions(self):
 
         self.gdf["emissions_saved"] = self.gdf.apply(lambda row: self.techs[row['final_tech']].decreased_carbon_emissions[row.index])
->>>>>>> b6960576
