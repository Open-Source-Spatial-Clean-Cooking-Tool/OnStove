--- conflicted
+++ resolved
@@ -235,31 +235,15 @@
         self.urban_morbidity = morbidity_U
         self.rural_morbidity = morbidity_R
 
-<<<<<<< HEAD
-
-
     def discounted_om(self, specs_file):
         """
-         Calls discount_factor function and creates discounted OM costs.
-         Returns
-         ----------
-         discountedOM costs for each stove during the project lifetime
-=======
-    def discounted_inv(self, specs_file):
-        """
-         Calls discount_factor function and creates discounted investment cost. Uses proj_life and tech_life to determine
-         number of necessary re-investments
-
-         Returns
-         ----------
-         discounted investment cost for each stove during the project lifetime
->>>>>>> 8f1d4e63
-         """
-
-
+        Calls discount_factor function and creates discounted OM costs.
+        Returns
+        ----------
+        discountedOM costs for each stove during the project lifetime
+        """
         discount_rate, proj_life = discount_factor(self, specs_file)
 
-<<<<<<< HEAD
         operation_and_maintenance = self.om_costs * np.ones(proj_life) * self.inv_cost
         operation_and_maintenance[0] = 0
 
@@ -272,7 +256,17 @@
 
         self.discounted_om_costs = discounted_om_cost
 
-=======
+    def discounted_inv(self, specs_file):
+        """
+        Calls discount_factor function and creates discounted investment cost. Uses proj_life and tech_life to determine
+        number of necessary re-investments
+
+        Returns
+        ----------
+        discounted investment cost for each stove during the project lifetime
+        """
+        discount_rate, proj_life = discount_factor(self, specs_file)
+    
         investments = np.zeros(proj_life)
         investments[0] = self.inv_cost
 
@@ -284,7 +278,6 @@
         discounted_investments = investments.sum() / discount_rate
 
         self.discounted_investments = discounted_investments
->>>>>>> 8f1d4e63
 
 def time_save(tech, value_of_time, walking_friction, forest):
     if tech.name == 'biogas':
@@ -320,20 +313,6 @@
     discounted_energy = energy_needed / discount_rate
 
     return discounted_energy
-
-
-def discounted_inv(discount_rate_tech, tech):
-    discount_rate, proj_life = discount_factor(discount_rate_tech, tech)
-
-    investments = np.zeros(project_life)
-    investments[0] = tech.inv_cost
-
-    if proj_life > tech.tech_life:
-        investments[tech.tech_life] = tech.inv_cost
-
-    discounted_investments = investments / discount_rate
-
-    return discounted_investments
 
 def salvage(discount_rate_tech, tech):
     discount_rate, proj_life = discount_factor(discount_rate_tech, tech)
