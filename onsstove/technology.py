import numpy as np
import pandas as pd
import os
import rasterio

from math import exp

from rasterio.fill import fillnodata

from .layer import VectorLayer, RasterLayer
from .raster import interpolate


class Technology:
    """
    Standard technology class.
    """

    def __init__(self,
                 name=None,
                 carbon_intensity=0,
                 energy_content=0,
                 tech_life=0,  # in years
                 inv_cost=0,  # in USD
                 fuel_cost=0,
                 time_of_cooking=0,
                 om_cost=0,  # percentage of investement cost
                 efficiency=0,  # ratio
                 pm25=0,
                 is_base=False,
                 transport_cost=0):  # 24-h PM2.5 concentration

        self.name = name
        self.carbon_intensity = carbon_intensity
        self.energy_content = energy_content
        self.tech_life = tech_life
        self.fuel_cost = fuel_cost
        self.inv_cost = inv_cost
        self.om_cost = om_cost
        self.time_of_cooking = time_of_cooking
        self.efficiency = efficiency
        self.pm25 = pm25
        self.time_of_collection = None
        self.fuel_use = None
        self.is_base = is_base
        self.transport_cost = transport_cost

    def __setitem__(self, idx, value):
        if idx == 'name':
            self.name = value
        elif idx == 'energy_content':
            self.energy_content = value
        elif idx == 'carbon_intensity':
            self.carbon_intensity = value
        elif idx == 'fuel_cost':
            self.fuel_cost = value
        elif idx == 'tech_life':
            self.tech_life = value
        elif idx == 'inv_cost':
            self.inv_cost = value
        elif idx == 'om_cost':
            self.om_cost = value
        elif idx == 'time_of_cooking':
            self.time_of_cooking = value
        elif idx == 'efficiency':
            self.efficiency = value
        elif idx == 'pm25':
            self.pm25 = value
        elif idx == 'time_of_collection':
            self.time_of_collection = value
        elif idx == 'fuel_use':
            self.fuel_use = value
        elif idx == 'is_base':
            self.is_base = value
        elif idx == 'diesel_cost':
            self.diesel_cost = value
        else:
            raise KeyError(idx)

    def relative_risk(self):
        if self.pm25 < 7.298:
            rr_alri = 1
        else:
            rr_alri = 1 + 2.383 * (1 - exp(-0.004 * (self.pm25 - 7.298) ** 1.193))

        if self.pm25 < 7.337:
            rr_copd = 1
        else:
            rr_copd = 1 + 22.485 * (1 - exp(-0.001 * (self.pm25 - 7.337) ** 0.694))

        if self.pm25 < 7.505:
            rr_ihd = 1
        else:
            rr_ihd = 1 + 2.538 * (1 - exp(-0.081 * (self.pm25 - 7.505) ** 0.466))

        if self.pm25 < 7.345:
            rr_lc = 1
        else:
            rr_lc = 1 + 152.496 * (1 - exp(-0.000167 * (self.pm25 - 7.345) ** 0.76))

        return rr_alri, rr_copd, rr_ihd, rr_lc

    def paf(self, rr, sfu):

        paf = (sfu * (rr - 1)) / (sfu * (rr - 1) + 1)

        return paf

    @staticmethod
    def discount_factor(specs_file):
        '''

        :param self:
        :param specs_file: social specs file
        :return: discount factor to be used for all costs in the net benefit fucntion and the years of analysis
        '''
        if specs_file["Start_year"] == specs_file["End_year"]:
            proj_life = 1
        else:
            proj_life = specs_file["End_year"] - specs_file["Start_year"]

        year = np.arange(proj_life)

        discount_factor = (1 + specs_file["Discount_rate_tech"]) ** year

        return discount_factor, proj_life

    def carb(self, specs_file, gdf):
        self.carbon = (3.64 * specs_file["Meals_per_day"] * 365 * self.carbon_intensity) / (self.efficiency * 1000)

    def carbon_emissions(self, specs_file, gdf, carb_base_fuel):
        self.carb(specs_file, gdf)
        proj_life = specs_file['End_year'] - specs_file['Start_year']
        carbon = specs_file["Cost of carbon emissions"] * (carb_base_fuel - self.carbon) / 1000 / (
                1 + specs_file["Discount_rate"]) ** (proj_life)

        self.decreased_carbon_emissions = carb_base_fuel - self.carbon
        self.decreased_carbon_costs = carbon

    def health_parameters(self, model):
        rr_alri, rr_copd, rr_ihd, rr_lc = self.relative_risk()
        self.paf_alri = self.paf(rr_alri, 1 - model.specs['clean_cooking_access'])
        self.paf_copd = self.paf(rr_copd, 1 - model.specs['clean_cooking_access'])
        self.paf_ihd = self.paf(rr_ihd, 1 - model.specs['clean_cooking_access'])
        self.paf_lc = self.paf(rr_lc, 1 - model.specs['clean_cooking_access'])

    def mortality(self, model):
        """
        Calculates mortality rate per fuel

        Returns
        ----------
        Monetary mortality for each stove in urban and rural settings
        """
        self.health_parameters(model)

        mort_alri = model.gdf["Calibrated_pop"].sum() * (model.base_fuel.paf_alri - self.paf_alri) * (model.specs["Mort_ALRI"] / 100000)
        mort_copd = model.gdf["Calibrated_pop"].sum() * (model.base_fuel.paf_copd - self.paf_copd) * (model.specs["Mort_COPD"] / 100000)
        mort_ihd = model.gdf["Calibrated_pop"].sum() * (model.base_fuel.paf_ihd - self.paf_ihd) * (model.specs["Mort_IHD"] / 100000)
        mort_lc = model.gdf["Calibrated_pop"].sum() * (model.base_fuel.paf_lc - self.paf_lc) * (model.specs["Mort_LC"] / 100000)

        cl_copd = {1: 0.3, 2: 0.2, 3: 0.17, 4: 0.17, 5: 0.16}
        cl_alri = {1: 0.7, 2: 0.1, 3: 0.07, 4: 0.07, 5: 0.06}
        cl_lc = {1: 0.2, 2: 0.1, 3: 0.24, 4: 0.23, 5: 0.23}
        cl_ihd = {1: 0.2, 2: 0.1, 3: 0.24, 4: 0.23, 5: 0.23}

        i = 1
        mort_vector = []
        while i < 6:
            mortality_alri = cl_alri[i] * model.specs["VSL"] * mort_alri / (1 + model.specs["Discount_rate"]) ** (i - 1)
            mortality_copd = cl_copd[i] * model.specs["VSL"] * mort_copd / (
                    1 + model.specs["Discount_rate"]) ** (i - 1)
            mortality_lc = cl_lc[i] * model.specs["VSL"] * mort_lc / (
                    1 + model.specs["Discount_rate"]) ** (i - 1)
            mortality_ihd = cl_ihd[i] * model.specs["VSL"] * mort_ihd / (
                    1 + model.specs["Discount_rate"]) ** (i - 1)

            mort_total = (1 + model.specs["Health_spillovers_parameter"]) * (
                    mortality_alri + mortality_copd + mortality_lc + mortality_ihd)

            mort_vector.append(mort_total)

            i += 1

        mortality = np.sum(mort_vector)

        #  Distributed mortality per household
        self.distributed_mortality = model.gdf["Calibrated_pop"] / (
                    model.gdf["Calibrated_pop"].sum() * model.gdf['Households']) * mortality
        #  Total deaths avoided
        self.deaths_avoided = (mort_alri + mort_copd + mort_lc + mort_ihd) * (
                    model.gdf["Calibrated_pop"] / (model.gdf["Calibrated_pop"].sum() * model.gdf['Households']))

    def morbidity(self, model):
        """
        Calculates morbidity rate per fuel

        Returns
        ----------
        Monetary morbidity for each stove in urban and rural settings
        """
        self.health_parameters(model)

        morb_alri = model.gdf["Calibrated_pop"].sum() * (model.base_fuel.paf_alri - self.paf_alri) * (model.specs["Morb_ALRI"] / 100000)
        morb_copd = model.gdf["Calibrated_pop"].sum() * (model.base_fuel.paf_copd - self.paf_copd) * (model.specs["Morb_COPD"] / 100000)
        morb_ihd = model.gdf["Calibrated_pop"].sum() * (model.base_fuel.paf_ihd - self.paf_ihd) * (model.specs["Morb_IHD"] / 100000)
        morb_lc = model.gdf["Calibrated_pop"].sum() * (model.base_fuel.paf_lc - self.paf_lc) * (model.specs["Morb_LC"] / 100000)

        cl_copd = {1: 0.3, 2: 0.2, 3: 0.17, 4: 0.17, 5: 0.16}
        cl_alri = {1: 0.7, 2: 0.1, 3: 0.07, 4: 0.07, 5: 0.06}
        cl_lc = {1: 0.2, 2: 0.1, 3: 0.24, 4: 0.23, 5: 0.23}
        cl_ihd = {1: 0.2, 2: 0.1, 3: 0.24, 4: 0.23, 5: 0.23}

        i = 1
        morb_vector = []
        while i < 6:
            morbidity_alri = cl_alri[i] * model.specs["COI_ALRI"] * morb_alri / (1 + model.specs["Discount_rate"]) ** (
                    i - 1)
            morbidity_copd = cl_copd[i] * model.specs["COI_COPD"] * morb_copd / (1 + model.specs["Discount_rate"]) ** (
                    i - 1)
            morbidity_lc = cl_lc[i] * model.specs["COI_LC"] * morb_lc / (1 + model.specs["Discount_rate"]) ** (i - 1)
            morbidity_ihd = cl_ihd[i] * model.specs["COI_IHD"] * morb_ihd / (1 + model.specs["Discount_rate"]) ** (i - 1)

            morb_total = (1 + model.specs["Health_spillovers_parameter"]) * (
                    morbidity_alri + morbidity_copd + morbidity_lc + morbidity_ihd)

            morb_vector.append(morb_total)

            i += 1

        morbidity = np.sum(morb_vector)

        self.distributed_morbidity = model.gdf["Calibrated_pop"] / (
                    model.gdf["Calibrated_pop"].sum() * model.gdf['Households']) * morbidity
        self.cases_avoided = (morb_alri + morb_copd + morb_lc + morb_ihd) * (
                    model.gdf["Calibrated_pop"] / (model.gdf["Calibrated_pop"].sum() * model.gdf['Households']))

    def salvage(self, gdf, specs_file):
        """
        Calculates discounted salvage cost assuming straight-line depreciation
        Returns
        ----------
        discounted salvage cost
        """
        discount_rate, proj_life = self.discount_factor(specs_file)
        salvage = np.zeros(proj_life)
        used_life = proj_life % self.tech_life

        salvage[-1] = self.inv_cost * (1 - used_life / self.tech_life)

        discounted_salvage = salvage.sum() / discount_rate

        self.discounted_salvage_cost = discounted_salvage

    def discounted_om(self, gdf, specs_file):
        """
        Calls discount_factor function and creates discounted OM costs.
        Returns
        ----------
        discountedOM costs for each stove during the project lifetime
        """
        discount_rate, proj_life = self.discount_factor(specs_file)
        operation_and_maintenance = self.om_cost * np.ones(proj_life) * self.inv_cost
        operation_and_maintenance[0] = 0

        i = self.tech_life
        while i < proj_life:
            operation_and_maintenance[i] = 0
            i = i + self.tech_life

        discounted_om_cost = operation_and_maintenance.sum() / discount_rate

        self.discounted_om_costs = discounted_om_cost

    def discounted_inv(self, gdf, specs_file):
        """
        Calls discount_factor function and creates discounted investment cost. Uses proj_life and tech_life to determine
        number of necessary re-investments

        Returns
        ----------
        discounted investment cost for each stove during the project lifetime
        """
        discount_rate, proj_life = self.discount_factor(specs_file)

        investments = np.zeros(proj_life)
        investments[0] = self.inv_cost

        i = self.tech_life
        while i < proj_life:
            investments[i] = self.inv_cost
            i = i + self.tech_life

        discounted_investments = investments / discount_rate

        self.discounted_investments = discounted_investments.sum()

    def required_energy(self, model):

        self.energy = model.specs["Meals_per_day"] * 365 * 3.64 / self.efficiency
        # discount_rate, proj_life = self.discount_factor(specs_file)
        # energy_needed = self.energy * np.ones(proj_life)
        # self.discounted_energy = (energy_needed / discount_rate)

    def discount_fuel_cost(self, gdf, specs_file, rows=None, cols=None):

        discount_rate, proj_life = self.discount_factor(specs_file)

        cost = (self.energy * self.fuel_cost / self.energy_content + self.transport_cost) * np.ones(gdf.shape[0])

        fuel_cost = [np.ones(proj_life) * x for x in cost]

        fuel_cost_discounted = np.array([sum(x / discount_rate) for x in fuel_cost])

        self.discounted_fuel_cost = pd.Series(fuel_cost_discounted, index=gdf.index)

    def total_time(self, model):
        self.total_time_yr = self.time_of_cooking * 365

    def time_saved(self, onstove):
        if self.is_base:
            self.total_time_saved = np.zeros(onstove.gdf.shape[0])
            self.time_value = np.zeros(onstove.gdf.shape[0])
        else:
            proj_life = onstove.specs['End_year'] - onstove.specs['Start_year']
            self.total_time(onstove)
            self.total_time_saved = onstove.base_fuel.total_time_yr - self.total_time_yr  # time saved per household
            # time value of time saved per sq km
            self.time_value = self.total_time_saved * onstove.gdf["value_of_time"] / (
                        1 + onstove.specs["Discount_rate"]) ** (proj_life)

    def total_costs(self):
        self.costs = (self.discounted_fuel_cost + self.discounted_investments +
                      self.discounted_om_costs - self.discounted_salvage_cost)  # / self.discounted_energy

    def net_benefit(self, model):
        self.total_costs()
        self.benefits = self.distributed_morbidity + self.distributed_mortality + self.decreased_carbon_costs + self.time_value
        model.gdf["costs_{}".format(self.name)] = self.costs
        model.gdf["benefits_{}".format(self.name)] = self.benefits
        model.gdf["net_benefit_{}".format(self.name)] = self.benefits - self.costs
        self.factor = pd.Series(np.ones(model.gdf.shape[0]), index=model.gdf.index)
        self.households = model.gdf['Households']


class LPG(Technology):
    """
    LPG technology class. Inherits all functionality from the standard
    Technology class
    """

    def __init__(self,
                 name=None,
                 carbon_intensity=0,
                 energy_content=0,
                 tech_life=0,  # in years
                 inv_cost=0,  # in USD
                 fuel_cost=0,
                 time_of_cooking=0,
                 om_cost=0,  # percentage of investement cost
                 efficiency=0,  # ratio
                 pm25=0,
                 travel_time=None,
                 truck_capacity=2000,
                 diesel_cost=0.88,
                 diesel_per_hour=14,
                 lpg_path=None,
                 friction_path=None):
        super().__init__(name, carbon_intensity, energy_content, tech_life,
                         inv_cost, fuel_cost, time_of_cooking,
                         om_cost, efficiency, pm25)
        self.travel_time = travel_time
        self.truck_capacity = truck_capacity
        self.diesel_cost = diesel_cost
        self.diesel_per_hour = diesel_per_hour
        self.transport_cost = None
        self.lpg_path = lpg_path
        self.friction_path = friction_path

    def add_travel_time(self, model, align=False):
        lpg = VectorLayer(self.name, 'Suppliers', layer_path=self.lpg_path)
        friction = RasterLayer(self.name, 'Friction', layer_path=self.friction_path, resample='average')

        if align:
            os.makedirs(os.path.join(model.output_directory, self.name, 'Suppliers'), exist_ok=True)
            lpg.reproject(model.base_layer.meta['crs'], os.path.join(model.output_directory, self.name, 'Suppliers'))
            friction.align(model.base_layer.path, os.path.join(model.output_directory, self.name, 'Friction'))

        lpg.add_friction_raster(friction)
        lpg.travel_time(os.path.join(model.output_directory, self.name))
        interpolate(lpg.distance_raster.path)
        self.travel_time = 2 * lpg.distance_raster.layer

    def transportation_cost(self, specs_file, gdf, rows, cols):
        """The cost of transporting LPG. See https://iopscience.iop.org/article/10.1088/1748-9326/6/3/034002/pdf for the formula

        Transportation cost = (2 * diesel consumption per h * national diesel price * travel time)/transported LPG

        Total cost = (LPG cost + Transportation cost)/efficiency of LPG stoves


        Each truck is assumed to transport 2,000 kg LPG
        (3.5 MT truck https://www.wlpga.org/wp-content/uploads/2019/09/2019-Guide-to-Good-Industry-Practices-for-LPG-Cylinders-in-the-
        Distribution-Channel.pdf)
        National diesel price in Nepal is assumed to be 0.88 USD/l
        Diesel consumption per h is assumed to be 14 l/h (14 l/100km)
        (https://www.iea.org/reports/fuel-consumption-of-cars-and-vans)
        LPG cost in Nepal is assumed to be 19 USD per cylinder (1.34 USD/kg)
        LPG stove efficiency is assumed to be 60%

        :param param1:  travel_time_raster
                        Hour to travel between each point and the startpoints as array
        :returns:       The cost of LPG in each cell per kg
        """
        transport_cost = (self.diesel_per_hour * self.diesel_cost * self.travel_time) / self.truck_capacity
        kg_yr = (specs_file["Meals_per_day"] * 365 * 3.64) / (
                self.efficiency * self.energy_content)  # energy content in MJ/kg
        transport_cost = transport_cost * kg_yr
        self.transport_cost = pd.Series(transport_cost[rows, cols], index=gdf.index)

    def discount_fuel_cost(self, gdf, specs_file, rows=None, cols=None):
        self.transportation_cost(specs_file, gdf, rows, cols)
        super().discount_fuel_cost(gdf, specs_file)


class Biomass(Technology):
    """
    LPG technology class. Inherits all functionality from the standard
    Technology class
    """

    def __init__(self,
                 name=None,
                 carbon_intensity=0,
                 energy_content=0,
                 tech_life=0,  # in years
                 inv_cost=0,  # in USD
                 fuel_cost=0,
                 time_of_cooking=0,
                 om_cost=0,  # percentage of investement cost
                 efficiency=0,  # ratio
                 pm25=0,
                 forest_path=None,
                 friction_path=None,
                 travel_time=None):
        super().__init__(name, carbon_intensity, energy_content, tech_life,
                         inv_cost, fuel_cost, time_of_cooking,
                         om_cost, efficiency, pm25)
        self.travel_time = travel_time
        self.forest_path = forest_path
        self.friction_path = friction_path

    def transportation_time(self, friction_path, forest_path, model, align=False):
        forest = RasterLayer(self.name, 'Forest', layer_path=forest_path, resample='mode')
        friction = RasterLayer(self.name, 'Friction', layer_path=friction_path, resample='average')

        if align:
            forest.align(model.base_layer.path, os.path.join(model.output_directory, self.name, 'Forest'))
            friction.align(model.base_layer.path, os.path.join(model.output_directory, self.name, 'Friction'))

        forest.add_friction_raster(friction)
        forest.travel_time(os.path.join(model.output_directory, self.name), condition=self.forest_condition)

        self.travel_time = 2 * pd.Series(forest.distance_raster.layer[model.rows, model.cols],
                                         index=model.gdf.index)

    def total_time(self, model):
        self.transportation_time(self.friction_path, self.forest_path, model)
        self.total_time_yr = self.time_of_cooking * model.specs['Meals_per_day'] * 365 + (
                self.travel_time + self.time_of_collection) * 52 * 2


class Electricity(Technology):
    """
    LPG technology class. Inherits all functionality from the standard
    Technology class
    """

    def __init__(self,
                 name=None,
                 carbon_intensity=0,
                 energy_content=0,
                 tech_life=0,  # in years
                 inv_cost=0,  # in USD
                 connection_cost=0,  # cost of additional infrastructure
                 grid_capacity_cost=0,
                 fuel_cost=0,
                 time_of_cooking=0,
                 om_cost=0,  # percentage of investement cost
                 efficiency=0,  # ratio
                 pm25=0):
        super().__init__(name, carbon_intensity, energy_content, tech_life,
                         inv_cost, fuel_cost, time_of_cooking,
                         om_cost, efficiency, pm25)
        # Carbon intensity of fossil fuel plants in kg/GWh
        self.generation = {}
        self.tiers_path = None
        self.connection_cost = connection_cost
        self.carbon_intensities = {'coal': 0.090374363, 'natural_gas': 0.050300655,
                                   'crude_oil': 0.070650288, 'heavy_fuel_oil': 0.074687989,
                                   'oil': 0.072669139, 'diesel': 0.069332823,
                                   'still_gas': 0.060849859, 'flared_natural_gas': 0.051855075,
                                   'waste': 0.010736111, 'biofuels_and_waste': 0.010736111,
                                   'nuclear': 0, 'hydro': 0, 'wind': 0,
                                   'solar': 0, 'other': 0}

    def __setitem__(self, idx, value):
        if 'generation' in idx:
            self.generation[idx.lower().replace('generation_', '')] = value
        elif 'carbon_intensity' in idx:
            self.carbon_intensities[idx.lower().replace('carbon_intensity_', '')] = value
        elif 'grid_capacity_cost' in idx:
            self.grid_capacity_cost = value
        elif 'connection_cost' in idx:
            self.connection_cost = value
        else:
            super().__setitem__(idx, value)

    def get_capacity_cost(self, model):
        # TODO: this line assumes if no tiers data is added, that all population settlements will need added capacity
        self.required_energy(model)
        if self.tiers_path is None:
            add_capacity = 1
        else:
            model.raster_to_dataframe(self.tiers_path, name='tiers', method='sample')
            self.tiers = model.gdf['tiers'].copy()
            del model.gdf['tiers']
            add_capacity = (self.tiers < 3)
        self.capacity = self.energy / (3.6 * self.time_of_cooking * 365)
        self.capacity_cost = self.capacity * self.grid_capacity_cost * add_capacity

    def get_carbon_intensity(self):
        grid_emissions = sum([gen * self.carbon_intensities[fuel] for fuel, gen in self.generation.items()])
        grid_generation = sum(self.generation.values())
        self.carbon_intensity = grid_emissions / grid_generation * 1000  # to convert from Mton/PJ to kg/GJ

    def carb(self, specs_file, gdf):
        self.get_carbon_intensity()
        super().carb(specs_file, gdf)

    def discounted_inv(self, gdf, specs_file):
        super().discounted_inv(gdf, specs_file)
        self.discounted_investments += self.connection_cost

    def total_costs(self):
        super().total_costs()
        self.costs += self.capacity_cost

    def net_benefit(self, model):
        super().net_benefit(model)
        model.gdf.loc[model.gdf['Current_elec'] == 0, "net_benefit_{}".format(self.name)] = np.nan
        factor = model.gdf['Elec_pop_calib'] / model.gdf['Calibrated_pop']
        factor[factor > 1] = 1
        self.factor = factor
        self.households = model.gdf['Households'] * factor


class Biogas(Technology):
    """
    LPG technology class. Inherits all functionality from the standard
    Technology class
    """

    def __init__(self,
                 name=None,
                 carbon_intensity=0,
                 energy_content=0,
                 tech_life=0,  # in years
                 inv_cost=0,  # in USD
                 fuel_cost=0,
                 time_of_cooking=0,
                 om_cost=0,  # percentage of investement cost
                 efficiency=0,  # ratio
                 pm25=0,
                 utilization_factor=0.5,
                 digestor_eff=0.4,
                 friction_path=None,):
        super().__init__(name, carbon_intensity, energy_content, tech_life,
                         inv_cost, fuel_cost, time_of_cooking,
                         om_cost, efficiency, pm25)
        # TODO: Check what's the difference between these two factors
        self.utilization_factor = utilization_factor
        self.digestor_eff = digestor_eff
        self.friction_path = friction_path

    def read_friction(self, model, friction_path):
        friction = RasterLayer(self.name, 'Friction', layer_path=friction_path, resample = 'average')
        data = friction.layer[model.rows, model.cols]
        return (self.time_of_collection * 60)/data


    def available_biogas(self, model):
        # Biogas production potential in liters per day
        from_cattle = model.gdf["Cattles"] * 12 * 0.15 * 0.8 * 305
        from_buffalo = model.gdf["Buffaloes"] * 14 * 0.2 * 0.75 * 305
        from_sheep = model.gdf["Sheeps"] * 0.7 * 0.25 * 0.8 * 452
        from_goat = model.gdf["Goats"] * 0.6 * 0.3 * 0.85 * 450
        from_pig = model.gdf["Pigs"] * 5 * 0.75 * 0.14 * 470
        from_poultry = model.gdf["Poultry"] * 0.12 * 0.25 * 0.75 * 450

<<<<<<< HEAD
        fraction = self.read_friction(self, model, self.friction_path)

        model.gdf["available_biogas"] = ((from_cattle + from_buffalo + from_goat + from_pig + from_poultry + \
                                                  from_sheep) * 365 * self.digestor_eff/1000)

        model.gdf["m3_biogas_hh"] = fraction * ((((from_cattle + from_buffalo + from_goat + from_pig + from_poultry + \
                                                  from_sheep) * 365 * self.digestor_eff)/1000)/1000000)
=======
        model.gdf["m3_biogas_per_m2"] = ((from_cattle + from_buffalo + from_goat + from_pig + from_poultry + \
                                                  from_sheep) * 0.365 * self.digestor_eff)/1000000
>>>>>>> 6c781bf8

        del model.gdf["Cattles"]
        del model.gdf["Buffaloes"]
        del model.gdf["Sheeps"]
        del model.gdf["Goats"]
        del model.gdf["Pigs"]
        del model.gdf["Poultry"]

    def available_energy(self, model, temp, water):

        model.raster_to_dataframe(temp.layer, name="Temperature", method='read',
                                  nodata=temp.meta['nodata'], fill_nodata='interpolate')

        water.layer["class"] = 0
        water.layer['class'] = np.where(water.layer['bws_label'].isin(['Low (<10%)', 'Low - Medium (10-20%)']), 1, 0)

        water.layer.to_crs(model.project_crs, inplace=True)
        out_folder = os.path.join(model.output_directory, "Biogas", "Water scarcity")
        water.rasterize(model.cell_size[0], model.cell_size[1], "class", out_folder, nodata=0)

        model.raster_to_dataframe(os.path.join(out_folder, water.name + ".tif"), name="Water", method='sample')

        # model.gdf.loc[(model.gdf["Temperature"] < 20) & (model.gdf["Temperature"] >= 10), "potential_households"] = model.gdf["yearly_cubic_meter_biogas"]/7.2
        # model.gdf.loc[(model.gdf["Temperature"] >= 20), "potential_households"] = model.gdf["yearly_cubic_meter_biogas"]/6

<<<<<<< HEAD
        model.gdf.loc[model.gdf["Temperature"] < 10, "m3_biogas_hh"] = 0
        model.gdf.loc[(model.gdf["IsUrban"] > 20), "m3_biogas_hh"] = 0

        model.gdf["biogas_energy"] = model.gdf["available_biogas"] * self.energy_content
        model.gdf["biogas_energy_hh"] = model.gdf["m3_biogas_hh"] * self.energy_content
        model.gdf.loc[(model.gdf["biogas_energy_hh"] < self.energy), "biogas_energy_hh"] = 0
        model.gdf.loc[(model.gdf["biogas_energy_hh"] == 0), "biogas_energy"] = 0
=======
        model.gdf.loc[model.gdf["Water"] == 0, "m3_biogas_per_m2"] = 0
        model.gdf.loc[model.gdf["Temperature"] < 10, "m3_biogas_per_m2"] = 0
        model.gdf.loc[(model.gdf["IsUrban"] > 20), "m3_biogas_per_m2"] = 0

        model.gdf["available_biogas_energy"] = model.gdf["m3_biogas_per_m2"] * self.energy_content
>>>>>>> 6c781bf8

    def recalibrate_livestock(self, model, admin, buffaloes, cattles, poultry, goats, pigs, sheeps):
        paths = {
            'Buffaloes': buffaloes,
            'Cattles': cattles,
            'Poultry': poultry,
            'Goats': goats,
            'Pigs': pigs,
            'Sheeps': sheeps}

        for name, path in paths.items():
            folder = os.path.join(model.output_directory, self.name, 'livestock', name)
            os.makedirs(folder, exist_ok=True)

            layer = RasterLayer(os.path.join(self.name, 'livestock'), name,
                                layer_path=path, resample='nearest')
            transform = layer.calculate_default_transform(model.project_crs)[0]
            layer.align(model.base_layer.path)
            layer.layer[layer.layer == layer.meta['nodata']] = np.nan
            layer.meta['nodata'] = np.nan
            factor = (model.cell_size[0] ** 2) / (transform[0] ** 2)
            layer.layer *= factor
            layer.save(folder)

            model.raster_to_dataframe(layer.layer, name=name, method='read',
                                      nodata=layer.meta['nodata'], fill_nodata='interpolate')
            # layer.mask(admin, folder, all_touched=True)
            # admin_zones = zonal_stats(admin.to_crs(layer.meta['crs']), path, stats='sum',
            #                           prefix='orig_', geojson_out=True, all_touched=False)
            #
            # geostats = gpd.GeoDataFrame.from_features(admin_zones)
            #
            # geostats.crs = layer.meta['crs']
            # geostats.to_crs(model.project_crs, inplace=True)

            # layer.reproject(model.project_crs, output_path=folder, cell_width=model.cell_size[0],
            #                 cell_height=model.cell_size[1])
            # admin_zones = zonal_stats(geostats, folder + r"/" + name + ".tif", stats='sum', prefix='r_',
            #                           geojson_out=True,
            #                           all_touched=False)
            #
            # geostats = gpd.GeoDataFrame.from_features(admin_zones)
            #
            # geostats["ratio"] = geostats['orig_sum'] / geostats['r_sum']
            #
            # admin_image, admin_out_meta = rasterize(geostats, folder + r'/' + name + '.tif',
            #                                         outpul_file=None,
            #                                         value='ratio', nodata=np.nan, compression='NONE', all_touched=True,
            #                                         save=False, dtype='float32')

            # with rasterio.open(folder + r'/' + name + '.tif') as src:
            #     band = src.read(1)
            #     new_band = band * admin_image

            # with rasterio.open(folder + r'/final_' + name + '.tif', 'w', **admin_out_meta) as dst:
            #     dst.write(new_band, 1)

            # model.raster_to_dataframe(folder + r'/final_' + name + '.tif', name=name, method='sample')
            # model.gdf[name] = model.gdf[name].fillna(0)

    def net_benefit(self, model):
        super().net_benefit(model)
        model.gdf.loc[model.gdf['biogas_energy_hh'] == 0, "net_benefit_{}".format(self.name)] = 0
        factor = model.gdf['biogas_energy'] / (self.energy * model.gdf['Households'])
        factor[factor > 1] = 1
        self.households = model.gdf['Households'] * factor<|MERGE_RESOLUTION|>--- conflicted
+++ resolved
@@ -598,7 +598,6 @@
         from_pig = model.gdf["Pigs"] * 5 * 0.75 * 0.14 * 470
         from_poultry = model.gdf["Poultry"] * 0.12 * 0.25 * 0.75 * 450
 
-<<<<<<< HEAD
         fraction = self.read_friction(self, model, self.friction_path)
 
         model.gdf["available_biogas"] = ((from_cattle + from_buffalo + from_goat + from_pig + from_poultry + \
@@ -606,10 +605,7 @@
 
         model.gdf["m3_biogas_hh"] = fraction * ((((from_cattle + from_buffalo + from_goat + from_pig + from_poultry + \
                                                   from_sheep) * 365 * self.digestor_eff)/1000)/1000000)
-=======
-        model.gdf["m3_biogas_per_m2"] = ((from_cattle + from_buffalo + from_goat + from_pig + from_poultry + \
-                                                  from_sheep) * 0.365 * self.digestor_eff)/1000000
->>>>>>> 6c781bf8
+
 
         del model.gdf["Cattles"]
         del model.gdf["Buffaloes"]
@@ -635,21 +631,17 @@
         # model.gdf.loc[(model.gdf["Temperature"] < 20) & (model.gdf["Temperature"] >= 10), "potential_households"] = model.gdf["yearly_cubic_meter_biogas"]/7.2
         # model.gdf.loc[(model.gdf["Temperature"] >= 20), "potential_households"] = model.gdf["yearly_cubic_meter_biogas"]/6
 
-<<<<<<< HEAD
+
         model.gdf.loc[model.gdf["Temperature"] < 10, "m3_biogas_hh"] = 0
         model.gdf.loc[(model.gdf["IsUrban"] > 20), "m3_biogas_hh"] = 0
+        model.gdf.loc[model.gdf["Water"] == 0, "m3_biogas_per_m2"] = 0
 
         model.gdf["biogas_energy"] = model.gdf["available_biogas"] * self.energy_content
         model.gdf["biogas_energy_hh"] = model.gdf["m3_biogas_hh"] * self.energy_content
         model.gdf.loc[(model.gdf["biogas_energy_hh"] < self.energy), "biogas_energy_hh"] = 0
         model.gdf.loc[(model.gdf["biogas_energy_hh"] == 0), "biogas_energy"] = 0
-=======
-        model.gdf.loc[model.gdf["Water"] == 0, "m3_biogas_per_m2"] = 0
-        model.gdf.loc[model.gdf["Temperature"] < 10, "m3_biogas_per_m2"] = 0
-        model.gdf.loc[(model.gdf["IsUrban"] > 20), "m3_biogas_per_m2"] = 0
-
-        model.gdf["available_biogas_energy"] = model.gdf["m3_biogas_per_m2"] * self.energy_content
->>>>>>> 6c781bf8
+
+
 
     def recalibrate_livestock(self, model, admin, buffaloes, cattles, poultry, goats, pigs, sheeps):
         paths = {
