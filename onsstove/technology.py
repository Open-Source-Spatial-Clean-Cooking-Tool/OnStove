--- conflicted
+++ resolved
@@ -94,7 +94,7 @@
         paf = (sfu * (rr - 1)) / (sfu * (rr - 1) + 1)
 
         return paf
-<<<<<<< HEAD
+
 
     @staticmethod
     def discount_factor(self, specs_file):
@@ -141,8 +141,6 @@
     ----------
     Monetary morbidity for each stove in urban and rural settings
     """
-=======
->>>>>>> e3bfbc00
 
     def mortality(self, social_specs_file, paf_0_alri, paf_0_copd, paf_0_lc, paf_0_ihd):
         """
