import os
import geopandas as gpd
import re
import pandas as pd
import numpy as np
import datetime
from math import exp

from .raster import *


class Technology:
    """
    Standard technology class.
    """

    def __init__(self,
                 name=None,
                 carbon_intensity=0,
                 energy_content=0,
                 tech_life=0,  # in years
                 inv_cost=0,  # in USD
                 infra_cost=0,  # cost of additional infrastructure
                 fuel_cost=0,
                 time_of_cooking=0,
                 om_cost=0,  # percentage of investement cost
                 efficiency=0,  # ratio
                 pm25=0):  # 24-h PM2.5 concentration

        self.name = name
        self.carbon_intensity = carbon_intensity
        self.energy_content = energy_content
        self.tech_life = tech_life
        self.fuel_cost = fuel_cost
        self.inv_cost = inv_cost
        self.infra_cost = infra_cost
        self.om_cost = om_cost
        self.time_of_cooking = time_of_cooking
        self.efficiency = efficiency
        self.pm25 = pm25
        self.time_of_collection = None
        self.fuel_use = None

    def __setitem__(self, idx, value):
        if idx == 'name':
            self.name = value
        elif idx == 'energy_content':
            self.energy_content = value
        elif idx == 'carbon_intensity':
            self.carbon_intensity = value
        elif idx == 'fuel_cost':
            self.fuel_cost = value
        elif idx == 'tech_life':
            self.tech_life = value
        elif idx == 'inv_cost':
            self.inv_cost = value
        elif idx == 'infra_cost':
            self.infra_cost = value
        elif idx == 'om_cost':
            self.om_cost = value
        elif idx == 'time_of_cooking':
            self.time_of_cooking = value
        elif idx == 'efficiency':
            self.efficiency = value
        elif idx == 'pm25':
            self.pm25 = value
        elif idx == 'time_of_collection':
            self.time_of_collection = value
        elif idx == 'fuel_use':
            self.fuel_use = value
        else:
            raise KeyError(idx)

    def relative_risk(self):
        if self.pm25 < 7.298:
            rr_alri = 1
        else:
            rr_alri = 1 + 2.383 * (1 - exp(-0.004 * (self.pm25 - 7.298) ** 1.193))

        if self.pm25 < 7.337:
            rr_copd = 1
        else:
            rr_copd = 1 + 22.485 * (1 - exp(-0.001 * (self.pm25 - 7.337) ** 0.694))

        if self.pm25 < 7.505:
            rr_ihd = 1
        else:
            rr_ihd = 1 + 2.538 * (1 - exp(-0.081 * (self.pm25 - 7.505) ** 0.466))

        if self.pm25 < 7.345:
            rr_lc = 1
        else:
            rr_lc = 1 + 152.496 * (1 - exp(-0.000167 * (self.pm25 - 7.345) ** 0.76))

        return rr_alri, rr_copd, rr_ihd, rr_lc

    @classmethod
    def paf(self, rr, sfu):

        paf = (sfu * (rr - 1)) / (sfu * (rr - 1) + 1)

        return paf

    @staticmethod
    def discount_factor(self, specs_file):
        '''

        :param self:
        :param specs_file: social specs file
        :return: discount factor to be used for all costs in the net benefit fucntion and the years of analysis
        '''
        if specs_file["Start_year"] == specs_file["End_year"]:
            proj_life = 1
        else:
            proj_life = specs_file["End_year"] - specs_file["Start_year"]

        year = np.arange(proj_life)

        discount_factor = (1 + specs_file["Discount_rate_tech"]) ** year

        return discount_factor, proj_life

    @classmethod
    def carb(self):

        carb = (3.64 / self.efficiency) / self.energy_content * (self.carbon_intensity * self.energy_content / self.efficiency)

        return carb

    def carbon_emissions(self, specs_file, carb):

        carbon = specs_file["Cost of carbon emissions"] * (carb - self.carb)

        self.decreased_carbon_emissions = carbon

    def mortality(self, social_specs_file, paf_0_alri, paf_0_copd, paf_0_lc, paf_0_ihd):
        """
        Calculates mortality rate per fuel

        Returns
        ----------
        Monetary mortality for each stove in urban and rural settings
        """

        rr_alri, rr_copd, rr_ihd, rr_lc = self.relative_risk()

        paf_alri = self.paf(rr_alri, sfu)
        paf_copd = self.paf(rr_copd, sfu)
        paf_ihd = self.paf(rr_ihd, sfu)
        paf_lc = self.paf(rr_lc, sfu)

        mort_alri_U = social_specs_file["Urban_Hhsize"] * (paf_0_alri - paf_alri) * social_specs_file["Mort_ALRI"]
        mort_copd_U = social_specs_file["Urban_Hhsize"] * (paf_0_copd - paf_copd) * social_specs_file["Mort_COPD"]
        mort_ihd_U = social_specs_file["Urban_Hhsize"] * (paf_0_ihd - paf_ihd) * social_specs_file["Mort_IHD"]
        mort_lc_U = social_specs_file["Urban_Hhsize"] * paf_lc * social_specs_file["Mort_LC"]

        mort_alri_R = social_specs_file["Rural_Hhsize"] * (paf_0_alri - paf_alri) * social_specs_file["Mort_ALRI"]
        mort_copd_R = social_specs_file["Rural_Hhsize"] * (paf_0_copd - paf_copd) * social_specs_file["Mort_COPD"]
        mort_ihd_R = social_specs_file["Rural_Hhsize"] * (paf_0_ihd - paf_ihd) * social_specs_file["Mort_IHD"]
        mort_lc_R = social_specs_file["Rural_Hhsize"] * (paf_0_lc - paf_lc) * social_specs_file["Mort_LC"]

        cl_copd = {1: 0.3, 2: 0.2, 3: 0.17, 4: 0.17, 5: 0.16}
        cl_alri = {1: 0.7, 2: 0.1, 3: 0.07, 4: 0.07, 5: 0.06}
        cl_lc = {1: 0.2, 2: 0.1, 3: 0.24, 4: 0.23, 5: 0.23}
        cl_ihd = {1: 0.2, 2: 0.1, 3: 0.24, 4: 0.23, 5: 0.23}

        i = 1
        mort_U_vector = []
        mort_R_vector = []
        while i < 6:
            mortality_alri_U = cl_alri[i] * social_specs_file["VSL"] * mort_alri_U / (
                    1 + social_specs_file["Discount_rate"]) ** (i - 1)
            mortality_copd_U = cl_copd[i] * social_specs_file["VSL"] * mort_copd_U / (
                    1 + social_specs_file["Discount_rate"]) ** (i - 1)
            mortality_lc_U = cl_lc[i] * social_specs_file["VSL"] * mort_lc_U / (
                    1 + social_specs_file["Discount_rate"]) ** (i - 1)
            mortality_ihd_U = cl_ihd[i] * social_specs_file["VSL"] * mort_ihd_U / (
                    1 + social_specs_file["Discount_rate"]) ** (i - 1)

            mort_U_total = (1 + social_specs_file["Health_spillovers_parameter"]) * (
                    mortality_alri_U + mortality_copd_U + mortality_lc_U + mortality_ihd_U)

            mort_U_vector.append(mort_U_total)

            mortality_alri_R = cl_alri[i] * social_specs_file["VSL"] * mort_alri_R / (
                    1 + social_specs_file["Discount_rate"]) ** (i - 1)
            mortality_copd_R = cl_copd[i] * social_specs_file["VSL"] * mort_copd_R / (
                    1 + social_specs_file["Discount_rate"]) ** (i - 1)
            mortality_lc_R = cl_lc[i] * social_specs_file["VLS"] * mort_lc_R / (
                    1 + social_specs_file["Discount_rate"]) ** (i - 1)
            mortality_ihd_R = cl_ihd[i] * social_specs_file["VSL"] * mort_ihd_R / (
                    1 + social_specs_file["Discount_rate"]) ** (i - 1)

            mort_R_total = (1 + social_specs_file["Health_spillovers_parameter"]) * (
                    mortality_alri_R + mortality_copd_R + mortality_lc_R + mortality_ihd_R)

            mort_R_vector.append(mort_R_total)

        mortality_U = np.sum(mort_R_vector)
        mortality_R = np.sum(mort_R_vector)

        self.urban_mortality = mortality_U
        self.rural_mortality = mortality_R

    def morbidity(self, social_specs_file, paf_0_alri, paf_0_copd, paf_0_lc, paf_0_ihd):
        """
        Calculates morbidity rate per fuel

        Returns
        ----------
        Monetary morbidity for each stove in urban and rural settings
        """

        rr_alri, rr_copd, rr_ihd, rr_lc = self.relative_risk()

        paf_alri = self.paf(rr_alri, sfu)
        paf_copd = self.paf(rr_copd, sfu)
        paf_ihd = self.paf(rr_ihd, sfu)
        paf_lc = self.paf(rr_lc, sfu)

        morb_alri_U = social_specs_file["Urban_Hhsize"] * (paf_0_alri - paf_alri) * social_specs_file["Morb_ALRI"]
        morb_copd_U = social_specs_file["Urban_Hhsize"] * (paf_0_copd - paf_copd) * social_specs_file["Morb_COPD"]
        morb_ihd_U = social_specs_file["Urban_Hhsize"] * (paf_0_ihd - paf_ihd) * social_specs_file["Morb_IHD"]
        morb_lc_U = social_specs_file["Urban_Hhsize"] * (paf_0_lc - paf_lc) * social_specs_file["Morb_LC"]

        morb_alri_R = social_specs_file["Rural_Hhsize"] * (paf_0_alri - paf_alri) * social_specs_file["Morb_ALRI"]
        morb_copd_R = social_specs_file["Rural_Hhsize"] * (paf_0_copd - paf_copd) * social_specs_file["Morb_COPD"]
        morb_ihd_R = social_specs_file["Rural_Hhsize"] * (paf_0_ihd - paf_ihd) * social_specs_file["Morb_IHD"]
        morb_lc_R = social_specs_file["Rural_Hhsize"] * (paf_0_lc - paf_lc) * social_specs_file["Morb_LC"]

        cl_copd = {1: 0.3, 2: 0.2, 3: 0.17, 4: 0.17, 5: 0.16}
        cl_alri = {1: 0.7, 2: 0.1, 3: 0.07, 4: 0.07, 5: 0.06}
        cl_lc = {1: 0.2, 2: 0.1, 3: 0.24, 4: 0.23, 5: 0.23}
        cl_ihd = {1: 0.2, 2: 0.1, 3: 0.24, 4: 0.23, 5: 0.23}

        i = 1
        morb_U_vector = []
        morb_R_vector = []
        while i < 6:
            morbidity_alri_U = cl_alri[i] * social_specs_file["COI_ALRI"] * morb_alri_U / (
                    1 + social_specs_file["Discount_rate"]) ** (i - 1)
            morbidity_copd_U = cl_copd[i] * social_specs_file["COI_COPD"] * morb_copd_U / (
                    1 + social_specs_file["Discount_rate"]) ** (i - 1)
            morbidity_lc_U = cl_lc[i] * social_specs_file["COI_LC"] * morb_lc_U / (
                    1 + social_specs_file["Discount_rate"]) ** (i - 1)
            morbidity_ihd_U = cl_ihd[i] * social_specs_file["COI_IHD"] * morb_ihd_U / (
                    1 + social_specs_file["Discount_rate"]) ** (i - 1)

            morb_U_total = (1 + social_specs_file["Health_spillovers_parameter"]) * (
                    morbidity_alri_U + morbidity_copd_U + morbidity_lc_U + morbidity_ihd_U)

            morb_U_vector.append(morb_U_total)

            morbidity_alri_R = cl_alri[i] * social_specs_file["COI_ALRI"] * morb_alri_R / (
                    1 + social_specs_file["Discount_rate"]) ** (i - 1)
            morbidity_copd_R = cl_copd[i] * social_specs_file["COI_COPD"] * morb_copd_R / (
                    1 + social_specs_file["Discount_rate"]) ** (i - 1)
            morbidity_lc_R = cl_lc[i] * social_specs_file["COI_LC"] * morb_lc_R / (
                    1 + social_specs_file["Discount_rate"]) ** (i - 1)
            morbidity_ihd_R = cl_ihd[i] * social_specs_file["COI_IHD"] * morb_ihd_R / (
                    1 + social_specs_file["Discount_rate"]) ** (i - 1)

            morb_R_total = (1 + social_specs_file["Health_spillovers_parameter"]) * (
                    morbidity_alri_R + morbidity_copd_R + morbidity_lc_R + morbidity_ihd_R)

            morb_R_vector.append(morb_R_total)

        morbidity_U = np.sum(morb_U_vector)
        morbidity_R = np.sum(morb_R_vector)

        self.urban_morbidity = morbidity_U
        self.rural_morbidity = morbidity_R

    def salvage(self, specs_file):
        """
        Calculates discounted salvage cost assuming straight-line depreciation
        Returns
        ----------
        discounted salvage cost
        """
        discount_rate, proj_life = self.discount_factor(self, specs_file)
        salvage = np.zeros(proj_life)
        used_life = proj_life % self.tech_life

        salvage[-1] = self.inv_cost * (1 - used_life / self.tech_life)

        discounted_salvage = salvage.sum() / discount_rate

        self.discounted_salvage_cost = discounted_salvage

    def discounted_om(self, specs_file):
        """
        Calls discount_factor function and creates discounted OM costs.
        Returns
        ----------
        discountedOM costs for each stove during the project lifetime
        """
        discount_rate, proj_life = self.discount_factor(self, specs_file)

        operation_and_maintenance = self.om_costs * np.ones(proj_life) * self.inv_cost
        operation_and_maintenance[0] = 0

        i = self.tech_life
        while i < proj_life:
            operation_and_maintenance[i] = 0
            i = i + self.tech_life

        discounted_om_cost = operation_and_maintenance.sum() / discount_rate

        self.discounted_om_costs = discounted_om_cost

    def discounted_inv(self, specs_file):
        """
        Calls discount_factor function and creates discounted investment cost. Uses proj_life and tech_life to determine
        number of necessary re-investments

        Returns
        ----------
        discounted investment cost for each stove during the project lifetime
        """
        discount_rate, proj_life = self.discount_factor(self, specs_file)
    
        investments = np.zeros(proj_life)
        investments[0] = self.inv_cost

        i = self.tech_life
        while i < proj_life:
            investments[i] = self.inv_cost
            i = i + self.tech_life

        discounted_investments = investments.sum() / discount_rate

        self.discounted_investments = discounted_investments

    def discounted_meals(self, specs_file):
        discount_rate, proj_life = discount_factor(specs_file["Discount_rate_tech"])

        energy = specs_file["Meals_per_day"] * 365 * 3.64 / self.efficiency

        energy_needed = energy * np.ones(proj_life)

        discounted_energy = energy_needed / discount_rate

<<<<<<< HEAD
def discounted_meals(meals_per_year, discount_rate_tech, tech):
    discount_rate, proj_life = self.discount_factor(discount_rate_tech, tech)
=======
        self.discounted_meals = discounted_energy
>>>>>>> 4b76416c

    def discounted_fuel_cost(self, specs):

        discount_rate, proj_life = discount_factor(discount_rate_tech, tech)

        fuel = np.ones(proj_life)

        energy = specs["Meals_per_day"] * 365 * 3.64 / self.efficiency

        fuel_cost = fuel * (energy * (self.fuel_cost / (self.energy_content)))

        fuel_cost_discounted = fuel_cost.sum() / discount_rate

        self.discounted_fuel_cost = fuel_cost_discounted


def time_save(tech, value_of_time, walking_friction, forest):
    if tech.name == 'biogas':
        time_of_collection = 2
    elif tech.name == 'traditional_biomass' or tech.name == 'improved_biomass':
        time_of_collection = 2 * (raster.travel_time(walking_friction,
                                                     forest)) + 2.2  # 2.2 hrs Medium scenario for Jeiland paper globally, placeholder
    else:
        time_of_collection = 0

    time = time_of_collection + tech.time_of_cooking
    time_value = time * value_of_time

    return time_value


def net_costs(discount_rate_tech, tech, meals_per_year, road_friction, lpg, start_year, end_year, discount_rate_social,
              hhsize_R, hhsize_U, vsl, value_of_time, walking_friction, forest, sfu=1):
    net_costs = cost(discount_rate_tech, tech, meals_per_year, road_friction, lpg) - \
                benefit(start_year, end_year, tech, discount_rate_social, hhsize_R, hhsize_U, vsl, value_of_time,
                        walking_friction, forest, sfu)

    return net_costs


class LPG(Technology):
    """
    LPG technology class. Inherits all functionality from the standard
    Technology class
    """

    def __init__(self,
                 name=None,
                 carbon_intensity=0,
                 energy_content=0,
                 tech_life=0,  # in years
                 inv_cost=0,  # in USD
                 infra_cost=0,  # cost of additional infrastructure
                 fuel_cost=0,
                 time_of_cooking=0,
                 om_cost=0,  # percentage of investement cost
                 efficiency=0,  # ratio
                 pm25=0,
                 travel_time=None,
                 truck_capacity=2000,
                 diesel_price=0.88,
                 diesel_per_hour=14):
        super().__init__(name, carbon_intensity, energy_content, tech_life,
                         inv_cost, infra_cost, fuel_cost, time_of_cooking,
                         om_cost, efficiency, pm25)
        self.travel_time = travel_time
        self.truck_capacity = truck_capacity
        self.diesel_price = diesel_price
        self.diesel_per_hour = diesel_per_hour
        self.transport_cost = None

    def transportation_cost(self):
        """The cost of transporting LPG. See https://iopscience.iop.org/article/10.1088/1748-9326/6/3/034002/pdf for the formula

        Transportation cost = (2 * diesel consumption per h * national diesel price * travel time)/transported LPG

        Total cost = (LPG cost + Transportation cost)/efficiency of LPG stoves


        Each truck is assumed to transport 2,000 kg LPG
        (3.5 MT truck https://www.wlpga.org/wp-content/uploads/2019/09/2019-Guide-to-Good-Industry-Practices-for-LPG-Cylinders-in-the-
        Distribution-Channel.pdf)
        National diesel price in Nepal is assumed to be 0.88 USD/l
        Diesel consumption per h is assumed to be 14 l/h (14 l/100km)
        (https://www.iea.org/reports/fuel-consumption-of-cars-and-vans)
        LPG cost in Nepal is assumed to be 19 USD per cylinder (1.34 USD/kg)
        LPG stove efficiency is assumed to be 60%

        :param param1:  travel_time_raster
                        Hour to travel between each point and the startpoints as array
        :returns:       The cost of LPG in each cell per kg
        """
        transport_cost = (2 * self.diesel_per_hour * self.diesel_price * self.travel_time.layer) / self.truck_capacity
        self.transport_cost = transport_cost


class Biomass(Technology):
    """
    LPG technology class. Inherits all functionality from the standard
    Technology class
    """

    def __init__(self,
                 name=None,
                 carbon_intensity=0,
                 energy_content=0,
                 tech_life=0,  # in years
                 inv_cost=0,  # in USD
                 infra_cost=0,  # cost of additional infrastructure
                 fuel_cost=0,
                 time_of_cooking=0,
                 om_cost=0,  # percentage of investement cost
                 efficiency=0,  # ratio
                 pm25=0,
                 travel_time=None):
        super().__init__(name, carbon_intensity, energy_content, tech_life,
                         inv_cost, infra_cost, fuel_cost, time_of_cooking,
                         om_cost, efficiency, pm25)
        self.travel_time = travel_time<|MERGE_RESOLUTION|>--- conflicted
+++ resolved
@@ -341,13 +341,6 @@
 
         discounted_energy = energy_needed / discount_rate
 
-<<<<<<< HEAD
-def discounted_meals(meals_per_year, discount_rate_tech, tech):
-    discount_rate, proj_life = self.discount_factor(discount_rate_tech, tech)
-=======
-        self.discounted_meals = discounted_energy
->>>>>>> 4b76416c
-
     def discounted_fuel_cost(self, specs):
 
         discount_rate, proj_life = discount_factor(discount_rate_tech, tech)
